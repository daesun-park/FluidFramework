{
  "name": "@fluid-example/example-utils",
<<<<<<< HEAD
  "version": "1.3.0",
=======
  "version": "2.0.0",
>>>>>>> 27be1e84
  "private": true,
  "description": "Shared utilities used by examples.",
  "homepage": "https://fluidframework.com",
  "repository": {
    "type": "git",
    "url": "https://github.com/microsoft/FluidFramework.git",
    "directory": "examples/utils/example-utils"
  },
  "license": "MIT",
  "author": "Microsoft and contributors",
  "sideEffects": false,
  "main": "dist/index.js",
  "module": "lib/index.js",
  "types": "dist/index.d.ts",
  "scripts": {
    "build": "concurrently npm:build:compile npm:lint",
    "build:compile": "concurrently npm:tsc npm:build:esnext",
    "build:docs": "api-extractor run --local --typescript-compiler-folder ../../../node_modules/typescript && copyfiles -u 1 ./_api-extractor-temp/doc-models/* ../../../_api-extractor-temp/",
    "build:esnext": "tsc --project ./tsconfig.esnext.json",
    "build:full": "npm run build",
    "build:full:compile": "npm run build:compile",
    "ci:build:docs": "api-extractor run --typescript-compiler-folder ../../../node_modules/typescript && copyfiles -u 1 ./_api-extractor-temp/* ../../../_api-extractor-temp/",
    "clean": "rimraf dist lib *.tsbuildinfo *.build.log",
    "eslint": "eslint --format stylish src",
    "eslint:fix": "eslint --format stylish src --fix --fix-type problem,suggestion,layout",
    "lint": "npm run eslint",
    "lint:fix": "npm run eslint:fix",
    "tsc": "tsc",
    "tsfmt": "tsfmt --verify",
    "tsfmt:fix": "tsfmt --replace"
  },
  "dependencies": {
<<<<<<< HEAD
    "@fluidframework/aqueduct": "^1.3.0",
    "@fluidframework/container-runtime-definitions": "^1.3.0",
    "@fluidframework/request-handler": "^1.3.0",
    "@fluidframework/runtime-definitions": "^1.3.0",
    "@fluidframework/runtime-utils": "^1.3.0",
    "@fluidframework/view-adapters": "^1.3.0"
=======
    "@fluidframework/aqueduct": "^2.0.0",
    "@fluidframework/container-runtime-definitions": "^2.0.0",
    "@fluidframework/request-handler": "^2.0.0",
    "@fluidframework/runtime-definitions": "^2.0.0",
    "@fluidframework/runtime-utils": "^2.0.0",
    "@fluidframework/view-adapters": "^2.0.0"
>>>>>>> 27be1e84
  },
  "devDependencies": {
    "@fluidframework/build-common": "^0.24.0",
    "@fluidframework/eslint-config-fluid": "^0.28.2000",
    "@microsoft/api-extractor": "^7.22.2",
    "@rushstack/eslint-config": "^2.5.1",
    "concurrently": "^6.2.0",
    "copyfiles": "^2.1.0",
    "eslint": "~8.6.0",
    "rimraf": "^2.6.2",
    "typescript": "~4.5.5",
    "typescript-formatter": "7.1.0"
  }
}<|MERGE_RESOLUTION|>--- conflicted
+++ resolved
@@ -1,10 +1,6 @@
 {
   "name": "@fluid-example/example-utils",
-<<<<<<< HEAD
-  "version": "1.3.0",
-=======
   "version": "2.0.0",
->>>>>>> 27be1e84
   "private": true,
   "description": "Shared utilities used by examples.",
   "homepage": "https://fluidframework.com",
@@ -37,21 +33,12 @@
     "tsfmt:fix": "tsfmt --replace"
   },
   "dependencies": {
-<<<<<<< HEAD
-    "@fluidframework/aqueduct": "^1.3.0",
-    "@fluidframework/container-runtime-definitions": "^1.3.0",
-    "@fluidframework/request-handler": "^1.3.0",
-    "@fluidframework/runtime-definitions": "^1.3.0",
-    "@fluidframework/runtime-utils": "^1.3.0",
-    "@fluidframework/view-adapters": "^1.3.0"
-=======
     "@fluidframework/aqueduct": "^2.0.0",
     "@fluidframework/container-runtime-definitions": "^2.0.0",
     "@fluidframework/request-handler": "^2.0.0",
     "@fluidframework/runtime-definitions": "^2.0.0",
     "@fluidframework/runtime-utils": "^2.0.0",
     "@fluidframework/view-adapters": "^2.0.0"
->>>>>>> 27be1e84
   },
   "devDependencies": {
     "@fluidframework/build-common": "^0.24.0",
