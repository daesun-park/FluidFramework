--- conflicted
+++ resolved
@@ -1,10 +1,6 @@
 {
   "name": "@fluid-example/multiview-constellation-model",
-<<<<<<< HEAD
-  "version": "1.3.0",
-=======
   "version": "2.0.0",
->>>>>>> 27be1e84
   "private": true,
   "description": "Constellation model for multiview sample",
   "homepage": "https://fluidframework.com",
@@ -45,17 +41,6 @@
     "webpack:dev": "webpack --env development"
   },
   "dependencies": {
-<<<<<<< HEAD
-    "@fluid-example/multiview-coordinate-interface": "^1.3.0",
-    "@fluid-example/multiview-coordinate-model": "^1.3.0",
-    "@fluidframework/aqueduct": "^1.3.0",
-    "@fluidframework/common-definitions": "^0.20.1",
-    "@fluidframework/core-interfaces": "^1.3.0",
-    "@fluidframework/map": "^1.3.0"
-  },
-  "devDependencies": {
-    "@fluid-tools/webpack-fluid-loader": "^1.3.0",
-=======
     "@fluid-example/multiview-coordinate-interface": "^2.0.0",
     "@fluid-example/multiview-coordinate-model": "^2.0.0",
     "@fluidframework/aqueduct": "^2.0.0",
@@ -65,7 +50,6 @@
   },
   "devDependencies": {
     "@fluid-tools/webpack-fluid-loader": "^2.0.0",
->>>>>>> 27be1e84
     "@fluidframework/build-common": "^0.24.0",
     "@fluidframework/eslint-config-fluid": "^0.28.2000",
     "@fluidframework/test-tools": "^0.2.3074",
