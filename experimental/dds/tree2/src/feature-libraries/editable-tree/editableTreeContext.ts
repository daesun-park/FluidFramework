/*!
 * Copyright (c) Microsoft Corporation and contributors. All rights reserved.
 * Licensed under the MIT License.
 */

import { assert } from "@fluidframework/common-utils";
import {
	IEditableForest,
	lookupGlobalFieldSchema,
	rootFieldKey,
	moveToDetachedField,
	FieldAnchor,
	Anchor,
	Value,
	ITreeCursor,
	UpPath,
	SchemaDataAndPolicy,
	ForestEvents,
	FieldUpPath,
} from "../../core";
import { ISubscribable } from "../../events";
import { DefaultEditBuilder } from "../defaultChangeFamily";
import { singleMapTreeCursor } from "../mapTreeCursor";
import { applyFieldTypesFromContext, ContextuallyTypedFieldData } from "../contextuallyTyped";
import { EditableField, UnwrappedEditableField } from "./editableTreeTypes";
import { makeField, unwrappedField } from "./editableField";
import { ProxyTarget } from "./ProxyTarget";

/**
 * A common context of a "forest" of EditableTrees.
 * It handles group operations like transforming cursors into anchors for edits.
 * @alpha
 */
export interface EditableTreeContext extends ISubscribable<ForestEvents> {
	/**
	 * Gets or sets the root field of the tree.
	 *
	 * When using its setter, the input data must be formed depending
	 * on a multiplicity of the field, on if it's polymorphic or not and, for non-sequence multiplicities,
	 * on if the field's node declares its primary function by means of a primary field (see `getPrimaryField`):
	 * - For `Sequence` multiplicities and "primary fielded" nodes, an array of a {@link ContextuallyTypedNodeData}
	 * or an {@link EditableField} is expected.
	 * Use an empty array to delete all nodes of a sequence field.
	 * - For `Optional` multiplicities, `ContextuallyTypedNodeDataObject | undefined` is expected.
	 * If the input data is `undefined`, the field node will be deleted if it exists.
	 * - For `Value` multiplicities, `ContextuallyTypedNodeDataObject` is expected.
	 *
	 * A `PrimitiveValue` can be used instead of a `ContextuallyTypedNodeDataObject`
	 * to create/replace or to set the value of the primitive node
	 * if the field is a non-sequence and some of its types declare to follow
	 * the `String`, `Number` or `Boolean` value schema (see `ValueSchema`).
	 * For this to work, it must be possible to resolve the node type by unambiguously matching
	 * a basic TypeScript type of the input data to one of the types allowed by the field,
	 * or, if the field types are undefined, to one of the types available in the global tree schema.
	 * If it's not possible, a `ContextuallyTypedNodeDataObject` with an explicitly provided
	 * type and a value (using a `typeNameSymbol` and a `valueSymbol`) must be used instead.
	 *
	 * Note that currently a setter implementation replaces the nodes and not the field itself,
	 * as this is the only option available in the low-level editing API.
	 * Replacing the nodes has different merge semantics than replacing the field:
	 * it should not overwrite concurrently inserted content while replacing the field should.
	 * This might be changed in the future once the low-level editing API is available.
	 */
	get root(): EditableField;

	set root(data: ContextuallyTypedFieldData);

	/**
	 * Gets or sets the root field of the tree.
	 *
	 * When using its getter, see {@link UnwrappedEditableField} for what is unwrapped.
	 *
	 * Currently, its setter works exactly the same way as {@link EditableTreeContext.root},
	 * but it might be changed in the future once the low-level editing API
	 * for `replaceField` will become available.
	 */
	get unwrappedRoot(): UnwrappedEditableField;

	set unwrappedRoot(data: ContextuallyTypedFieldData);

	/**
	 * Schema used within this context.
	 * All data must conform to these schema.
	 *
	 * The root's schema is tracked under {@link rootFieldKey}.
	 */
	readonly schema: SchemaDataAndPolicy;

	/**
	 * Call before editing.
	 *
	 * Note that after performing edits, EditableTrees for nodes that no longer exist are invalid to use.
	 * TODO: maybe add an API to check if a specific EditableTree still exists,
	 * and only make use other than that invalid.
	 */
	prepareForEdit(): void;

	/**
	 * Call to free resources.
	 * It is invalid to use the context after this.
	 */
	free(): void;

	/**
	 * Release any cursors and anchors held by EditableTrees created in this context.
	 * The EditableTrees are invalid to use after this, but the context may still be used
	 * to create new trees starting from the root.
	 */
	clear(): void;
}

/**
 * Implementation of `EditableTreeContext`.
 *
 * An editor is required to edit the EditableTrees.
 */
export class ProxyContext implements EditableTreeContext {
	public readonly withCursors: Set<ProxyTarget<Anchor | FieldAnchor>> = new Set();
	public readonly withAnchors: Set<ProxyTarget<Anchor | FieldAnchor>> = new Set();

	private readonly eventUnregister: (() => void)[];

	/**
	 * @param forest - the Forest
	 * @param editor - an editor that makes changes to the forest.
	 */
	public constructor(
		public readonly forest: IEditableForest,
		private readonly editor: DefaultEditBuilder,
	) {
		this.eventUnregister = [
			this.forest.on("beforeDelta", () => {
				this.prepareForEdit();
			}),
		];
	}

	public prepareForEdit(): void {
		for (const target of this.withCursors) {
			target.prepareForEdit();
		}
		assert(this.withCursors.size === 0, 0x3c0 /* prepareForEdit should remove all cursors */);
	}

	public free(): void {
		this.clear();
		for (const unregister of this.eventUnregister) {
			unregister();
		}
		this.eventUnregister.length = 0;
	}

	public clear(): void {
		for (const target of this.withCursors) {
			target.free();
		}
		for (const target of this.withAnchors) {
			target.free();
		}
		assert(this.withCursors.size === 0, 0x3c1 /* free should remove all cursors */);
		assert(this.withAnchors.size === 0, 0x3c2 /* free should remove all anchors */);
	}

	public get unwrappedRoot(): UnwrappedEditableField {
		return this.getRoot(true);
	}

	public set unwrappedRoot(value: ContextuallyTypedFieldData) {
		// Note that an implementation of `set root` might change in the future,
		// see a comment in there regarding the `replaceNodes` and `replaceField` semantics.
		// This setter might want to keep the `replaceNodes` semantics for the cases when the root is unwrapped,
		// and use `replaceField` only if the root is a sequence field i.e.
		// it's unwrapped to the field itself.
		// TODO: update implementation once the low-level editing API is available.
		this.root = value;
	}

	public get root(): EditableField {
		return this.getRoot(false);
	}

	public set root(value: ContextuallyTypedFieldData) {
		const rootField = this.getRoot(false);
		const mapTrees = applyFieldTypesFromContext(this.schema, rootField.fieldSchema, value);
		const cursors = mapTrees.map(singleMapTreeCursor);
		// `replaceNodes` has different merge semantics than the `replaceField` would ideally offer:
		// `replaceNodes` should not overwrite concurrently inserted content while `replaceField` should.
		// We currently use `replaceNodes` here because the low-level editing API
		// for the desired `replaceField` semantics is not yet avaialble.
		// TODO: update implementation once the low-level editing API is available.
		rootField.replaceNodes(0, cursors);
	}

	private getRoot(unwrap: false): EditableField;
	private getRoot(unwrap: true): UnwrappedEditableField;
	private getRoot(unwrap: boolean): UnwrappedEditableField | EditableField {
		const rootSchema = lookupGlobalFieldSchema(this.schema, rootFieldKey);
		const cursor = this.forest.allocateCursor();
		moveToDetachedField(this.forest, cursor);
		const proxifiedField = unwrap
			? unwrappedField(this, rootSchema, cursor)
			: makeField(this, rootSchema, cursor);
		cursor.free();
		return proxifiedField;
	}

	public get schema(): SchemaDataAndPolicy {
		return this.forest.schema;
	}

	public setNodeValue(path: UpPath, value: Value): void {
		this.editor.setValue(path, value);
	}

	public setValueField(field: FieldUpPath, newContent: ITreeCursor): void {
		const fieldEditor = this.editor.valueField(field);
		fieldEditor.set(newContent);
	}

	public setOptionalField(
		field: FieldUpPath,
		newContent: ITreeCursor | undefined,
		wasEmpty: boolean,
	): void {
		const fieldEditor = this.editor.optionalField(field);
		fieldEditor.set(newContent, wasEmpty);
	}

	public insertNodes(
		field: FieldUpPath,
		index: number,
		newContent: ITreeCursor | ITreeCursor[],
	): void {
		const fieldEditor = this.editor.sequenceField(field);
		fieldEditor.insert(index, newContent);
	}

<<<<<<< HEAD
	public moveNodes(
		sourcePath: UpPath | undefined,
		sourceField: FieldKey,
		sourceIndex: number,
		count: number,
		destPath: UpPath | undefined,
		destField: FieldKey,
		destIndex: number,
	): void {
		this.editor.move(
			sourcePath,
			sourceField,
			sourceIndex,
			count,
			destPath,
			destField,
			destIndex,
		);
	}

	public deleteNodes(
		path: UpPath | undefined,
		fieldKey: FieldKey,
		index: number,
		count: number,
	): void {
		const field = this.editor.sequenceField(path, fieldKey);
		field.delete(index, count);
=======
	public deleteNodes(field: FieldUpPath, index: number, count: number): void {
		const fieldEditor = this.editor.sequenceField(field);
		fieldEditor.delete(index, count);
>>>>>>> af3e1dab
	}

	public replaceNodes(
		field: FieldUpPath,
		index: number,
		count: number,
		newContent: ITreeCursor | ITreeCursor[],
	): void {
		const fieldEditor = this.editor.sequenceField(field);
		fieldEditor.delete(index, count);

		if (!Array.isArray(newContent) || newContent.length > 0) {
			fieldEditor.insert(index, newContent);
		}
	}

	public on<K extends keyof ForestEvents>(eventName: K, listener: ForestEvents[K]): () => void {
		return this.forest.on(eventName, listener);
	}
}

/**
 * A simple API for a Forest to interact with the tree.
 *
 * @param forest - the Forest
 * @param editor - an editor that makes changes to the forest.
 * @returns {@link EditableTreeContext} which is used to manage the cursors and anchors within the EditableTrees:
 * This is necessary for supporting using this tree across edits to the forest, and not leaking memory.
 */
export function getEditableTreeContext(
	forest: IEditableForest,
	editor: DefaultEditBuilder,
): EditableTreeContext {
	return new ProxyContext(forest, editor);
}<|MERGE_RESOLUTION|>--- conflicted
+++ resolved
@@ -235,7 +235,6 @@
 		fieldEditor.insert(index, newContent);
 	}
 
-<<<<<<< HEAD
 	public moveNodes(
 		sourcePath: UpPath | undefined,
 		sourceField: FieldKey,
@@ -256,19 +255,29 @@
 		);
 	}
 
-	public deleteNodes(
-		path: UpPath | undefined,
-		fieldKey: FieldKey,
-		index: number,
+	public moveNodes(
+		sourcePath: UpPath | undefined,
+		sourceField: FieldKey,
+		sourceIndex: number,
 		count: number,
-	): void {
-		const field = this.editor.sequenceField(path, fieldKey);
-		field.delete(index, count);
-=======
+		destPath: UpPath | undefined,
+		destField: FieldKey,
+		destIndex: number,
+	): void {
+		this.editor.move(
+			sourcePath,
+			sourceField,
+			sourceIndex,
+			count,
+			destPath,
+			destField,
+			destIndex,
+		);
+	}
+
 	public deleteNodes(field: FieldUpPath, index: number, count: number): void {
 		const fieldEditor = this.editor.sequenceField(field);
 		fieldEditor.delete(index, count);
->>>>>>> af3e1dab
 	}
 
 	public replaceNodes(
