--- conflicted
+++ resolved
@@ -3,13 +3,9 @@
  * Licensed under the MIT License.
  */
 import { strict as assert } from "assert";
-<<<<<<< HEAD
-import { AsyncReducer } from "@fluid-internal/stochastic-test-utils";
 import { ITestContainerConfig, waitForContainerConnection } from "@fluidframework/test-utils";
 import { ConfigTypes, IConfigProviderBase } from "@fluidframework/telemetry-utils";
-=======
 import { AsyncReducer, combineReducersAsync } from "@fluid-internal/stochastic-test-utils";
->>>>>>> 6163a00a
 import { singleTextCursor } from "../../../feature-libraries";
 import { brand, fail } from "../../../util";
 import { toJsonableTree } from "../../utils";
@@ -47,69 +43,6 @@
 				default:
 					break;
 			}
-<<<<<<< HEAD
-			case "nodeEdit": {
-				const change = operation.contents as NodeEdit;
-				const index = operation.index;
-				const tree = state.trees[index];
-				applyNodeEdit(tree, change.edit);
-				break;
-			}
-			default:
-				break;
-		}
-		return state;
-	},
-	synchronize: async (state) => {
-		const { testTreeProvider } = state;
-		assert(testTreeProvider !== undefined);
-		await testTreeProvider.ensureSynchronized();
-		checkTreesAreSynchronized(state.trees);
-		return state;
-	},
-	transaction: async (state, operation) => {
-		const { contents, treeIndex } = operation;
-		const tree = state.trees[treeIndex];
-		applyTransactionEdit(tree, contents);
-		return state;
-	},
-	reconnect: async (state, operation) => {
-		const { index } = operation;
-		assert(state.containersInfo !== undefined);
-		state.testTreeProvider?.opProcessingController.resumeProcessing();
-		assert(state.testTreeProvider !== undefined);
-		const configProvider = (settings: Record<string, ConfigTypes>): IConfigProviderBase => ({
-			getRawConfig: (name: string): ConfigTypes => settings[name],
-		});
-		const testContainerConfig: ITestContainerConfig = {
-			loaderProps: {
-				configProvider: configProvider({
-					"Fluid.Container.enableOfflineLoad": true,
-				}),
-			},
-		};
-		const loader = state.testTreeProvider.makeTestLoader(testContainerConfig);
-		const url = state.containersInfo[index].url;
-		const pendingOps = state.containersInfo[index].pendingOps;
-		const loadedContainer = await loader.resolve({ url }, pendingOps);
-		await waitForContainerConnection(loadedContainer, true);
-		state.containersInfo[index].pendingOps = undefined;
-		state.containersInfo[index].url = "";
-	},
-	disconnect: async (state, operation) => {
-		const { index } = operation;
-		assert(state.containersInfo !== undefined);
-		const pauseContainer = state.testTreeProvider?.containers[index];
-		assert(pauseContainer !== undefined);
-		const url = (await pauseContainer.getAbsoluteUrl("")) ?? fail("didn't get url");
-		await state.testTreeProvider?.opProcessingController.pauseProcessing(pauseContainer);
-		const pendingOps = pauseContainer.closeAndGetPendingLocalState();
-		state.containersInfo[index].pendingOps = pendingOps;
-		state.containersInfo[index].url = url;
-		assert(url !== "");
-	},
-};
-=======
 			return state;
 		},
 		synchronize: async (state) => {
@@ -124,6 +57,43 @@
 			const tree = state.trees[treeIndex];
 			applyTransactionEdit(tree, contents);
 			return state;
+		},
+		reconnect: async (state, operation) => {
+			const { index } = operation;
+			assert(state.containersInfo !== undefined);
+			state.testTreeProvider?.opProcessingController.resumeProcessing();
+			assert(state.testTreeProvider !== undefined);
+			const configProvider = (
+				settings: Record<string, ConfigTypes>,
+			): IConfigProviderBase => ({
+				getRawConfig: (name: string): ConfigTypes => settings[name],
+			});
+			const testContainerConfig: ITestContainerConfig = {
+				loaderProps: {
+					configProvider: configProvider({
+						"Fluid.Container.enableOfflineLoad": true,
+					}),
+				},
+			};
+			const loader = state.testTreeProvider.makeTestLoader(testContainerConfig);
+			const url = state.containersInfo[index].url;
+			const pendingOps = state.containersInfo[index].pendingOps;
+			const loadedContainer = await loader.resolve({ url }, pendingOps);
+			await waitForContainerConnection(loadedContainer, true);
+			state.containersInfo[index].pendingOps = undefined;
+			state.containersInfo[index].url = "";
+		},
+		disconnect: async (state, operation) => {
+			const { index } = operation;
+			assert(state.containersInfo !== undefined);
+			const pauseContainer = state.testTreeProvider?.containers[index];
+			assert(pauseContainer !== undefined);
+			const url = (await pauseContainer.getAbsoluteUrl("")) ?? fail("didn't get url");
+			await state.testTreeProvider?.opProcessingController.pauseProcessing(pauseContainer);
+			const pendingOps = pauseContainer.closeAndGetPendingLocalState();
+			state.containersInfo[index].pendingOps = pendingOps;
+			state.containersInfo[index].url = url;
+			assert(url !== "");
 		},
 	}),
 );
@@ -136,7 +106,6 @@
 		return reducer(state, op);
 	};
 }
->>>>>>> 6163a00a
 
 export function checkTreesAreSynchronized(trees: readonly ISharedTree[]) {
 	const lastTree = toJsonableTree(trees[trees.length - 1]);
