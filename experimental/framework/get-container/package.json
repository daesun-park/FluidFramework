--- conflicted
+++ resolved
@@ -30,19 +30,6 @@
     "tsfmt:fix": "tsfmt --replace"
   },
   "dependencies": {
-<<<<<<< HEAD
-    "@fluidframework/container-definitions": "^1.2.0",
-    "@fluidframework/container-loader": "^1.2.0",
-    "@fluidframework/core-interfaces": "^1.2.0",
-    "@fluidframework/driver-definitions": "^1.2.0",
-    "@fluidframework/driver-utils": "^1.2.0",
-    "@fluidframework/local-driver": "^1.2.0",
-    "@fluidframework/protocol-definitions": "^0.1028.2000",
-    "@fluidframework/routerlicious-driver": "^1.2.0",
-    "@fluidframework/server-local-server": "^0.1036.5000",
-    "@fluidframework/test-runtime-utils": "^1.2.0",
-    "@fluidframework/tinylicious-driver": "^1.2.0",
-=======
     "@fluidframework/container-definitions": "^2.0.0",
     "@fluidframework/container-loader": "^2.0.0",
     "@fluidframework/core-interfaces": "^2.0.0",
@@ -54,7 +41,6 @@
     "@fluidframework/server-local-server":  "^0.1037.1000-0",
     "@fluidframework/test-runtime-utils": "^2.0.0",
     "@fluidframework/tinylicious-driver": "^2.0.0",
->>>>>>> 6462733b
     "jsonwebtoken": "^8.4.0"
   },
   "devDependencies": {
