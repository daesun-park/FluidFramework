--- conflicted
+++ resolved
@@ -1,7 +1,6 @@
 {
-<<<<<<< HEAD
 	"name": "@fluid-experimental/property-query",
-	"version": "2.0.0-internal.3.1.0",
+	"version": "2.0.0-internal.4.0.0",
 	"description": "QueryService implementation",
 	"homepage": "https://fluidframework.com",
 	"repository": {
@@ -27,8 +26,8 @@
 		"test:mocha:verbose": "cross-env FLUID_TEST_VERBOSE=1 npm run test:mocha"
 	},
 	"dependencies": {
-		"@fluid-experimental/property-changeset": ">=2.0.0-internal.3.1.0 <2.0.0-internal.4.0.0",
-		"@fluid-experimental/property-common": ">=2.0.0-internal.3.1.0 <2.0.0-internal.4.0.0",
+		"@fluid-experimental/property-changeset": ">=2.0.0-internal.4.0.0 <2.0.0-internal.5.0.0",
+		"@fluid-experimental/property-common": ">=2.0.0-internal.4.0.0 <2.0.0-internal.5.0.0",
 		"ajv": "7.1.1",
 		"async": "^3.2.2",
 		"http-status": "1.3.2",
@@ -41,8 +40,8 @@
 		"traverse": "0.6.6"
 	},
 	"devDependencies": {
-		"@fluid-experimental/property-properties": ">=2.0.0-internal.3.1.0 <2.0.0-internal.4.0.0",
-		"@fluidframework/mocha-test-setup": ">=2.0.0-internal.3.1.0 <2.0.0-internal.4.0.0",
+		"@fluid-experimental/property-properties": ">=2.0.0-internal.4.0.0 <2.0.0-internal.5.0.0",
+		"@fluidframework/mocha-test-setup": ">=2.0.0-internal.4.0.0 <2.0.0-internal.5.0.0",
 		"chai": "^4.2.0",
 		"cross-env": "^7.0.2",
 		"mocha": "^10.0.0",
@@ -58,61 +57,4 @@
 		"baselineVersion": "2.0.0-internal.2.1.0",
 		"broken": {}
 	}
-=======
-  "name": "@fluid-experimental/property-query",
-  "version": "2.0.0-internal.4.0.0",
-  "description": "QueryService implementation",
-  "homepage": "https://fluidframework.com",
-  "repository": {
-    "type": "git",
-    "url": "https://github.com/microsoft/FluidFramework.git",
-    "directory": "experimental/PropertyDDS/packages/property-query"
-  },
-  "license": "MIT",
-  "author": "Microsoft and contributors",
-  "main": "src/index.js",
-  "types": "src/index.d.ts",
-  "scripts": {
-    "coverage": "npx nyc --silent --cwd .. --nycrc-path `pwd`/.nycrc npm run test && npx nyc --no-clean --silent --cwd .. --nycrc-path `pwd`/.nycrc npm run test:changeset && npx nyc --no-clean --cwd .. --nycrc-path `pwd`/.nycrc npm run test:common",
-    "format": "npm run prettier:fix",
-    "lint": "npm run prettier",
-    "lint:fix": "npm run prettier:fix",
-    "prettier": "prettier --check . --ignore-path ../../../../.prettierignore",
-    "prettier:fix": "prettier --write . --ignore-path ../../../../.prettierignore",
-    "test": "npm run test:mocha",
-    "test:changeset": "cd ../property-changeset && mocha",
-    "test:common": "cd ../property-common && mocha",
-    "test:mocha": "mocha --exit -r node_modules/@fluidframework/mocha-test-setup --unhandled-rejections=strict",
-    "test:mocha:verbose": "cross-env FLUID_TEST_VERBOSE=1 npm run test:mocha"
-  },
-  "dependencies": {
-    "@fluid-experimental/property-changeset": ">=2.0.0-internal.4.0.0 <2.0.0-internal.5.0.0",
-    "@fluid-experimental/property-common": ">=2.0.0-internal.4.0.0 <2.0.0-internal.5.0.0",
-    "ajv": "7.1.1",
-    "async": "^3.2.2",
-    "http-status": "1.3.2",
-    "http-status-codes": "1.3.0",
-    "joi": "14.3.1",
-    "lodash": "^4.17.21",
-    "long": "^4.0.0",
-    "lru-cache": "^6.0.0",
-    "semver": "^7.3.4",
-    "traverse": "0.6.6"
-  },
-  "devDependencies": {
-    "@fluid-experimental/property-properties": ">=2.0.0-internal.4.0.0 <2.0.0-internal.5.0.0",
-    "@fluidframework/mocha-test-setup": ">=2.0.0-internal.4.0.0 <2.0.0-internal.5.0.0",
-    "chai": "^4.2.0",
-    "cross-env": "^7.0.2",
-    "mocha": "^10.0.0",
-    "nock": "^10.0.1",
-    "nyc": "^15.0.0",
-    "prettier": "~2.6.2",
-    "sinon": "^7.4.2"
-  },
-  "typeValidation": {
-    "disabled": true,
-    "broken": {}
-  }
->>>>>>> 02f77047
 }