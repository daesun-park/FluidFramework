--- conflicted
+++ resolved
@@ -1,10 +1,6 @@
 {
 	"name": "@fluid-example/partial-checkout",
-<<<<<<< HEAD
-	"version": "2.0.0-internal.4.4.0",
-=======
 	"version": "2.0.0-internal.5.0.0",
->>>>>>> f3c58479
 	"private": true,
 	"description": "A sample using property-dds and property-binder to create a reactive application.",
 	"homepage": "https://fluidframework.com",
