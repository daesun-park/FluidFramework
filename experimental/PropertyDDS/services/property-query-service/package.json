{
  "name": "@fluid-experimental/property-query-service",
<<<<<<< HEAD
  "version": "2.0.0-internal.2.4.0",
=======
  "version": "2.0.0-internal.3.0.0",
>>>>>>> f55842de
  "private": true,
  "description": "Moira service",
  "homepage": "https://fluidframework.com",
  "repository": {
    "type": "git",
    "url": "https://github.com/microsoft/FluidFramework.git",
    "directory": "experimental/PropertyDDS/services/property-query-service"
  },
  "license": "MIT",
  "author": "Microsoft and contributors",
  "main": "server.js",
  "files": [
    "config",
    "src",
    "server.js"
  ],
  "scripts": {
    "coverage": "run-s -c init:default coverage:all term",
    "coverage:all": "nyc mocha",
    "coverage:basic": "RANDOMIZE_FILE_ORDER=1 nyc --report-dir coverage/basic mocha --opts test/basic/mocha.opts",
    "coverage:db": "nyc --report-dir coverage/db mocha --opts test/db/mocha.opts",
    "coverage:endtoend": "nyc --report-dir coverage/endtoend mocha --opts test/endtoend/mocha.opts",
    "mocha": "mocha",
    "mocha:basic": "mocha --opts test/basic/mocha.opts",
    "mocha:db": "mocha --opts test/db/mocha.opts",
    "mocha:endtoend": "mocha --opts test/endtoend/mocha.opts",
    "start": "node server.js",
    "test": "npm run test:mocha",
    "test:mocha": "mocha --exit -r node_modules/@fluidframework/mocha-test-setup --unhandled-rejections=strict",
    "test:mocha:verbose": "cross-env FLUID_TEST_VERBOSE=1 npm run test:mocha"
  },
  "nyc": {
    "reporter": [
      "lcov",
      "json",
      "text"
    ],
    "sourceMap": false,
    "tempDirectory": "coverage/tmp"
  },
  "dependencies": {
<<<<<<< HEAD
    "@fluid-experimental/property-changeset": ">=2.0.0-internal.2.4.0 <2.0.0-internal.3.0.0",
    "@fluid-experimental/property-common": ">=2.0.0-internal.2.4.0 <2.0.0-internal.3.0.0",
    "@fluid-experimental/property-properties": ">=2.0.0-internal.2.4.0 <2.0.0-internal.3.0.0",
    "@fluid-experimental/property-query": ">=2.0.0-internal.2.4.0 <2.0.0-internal.3.0.0",
=======
    "@fluid-experimental/property-changeset": ">=2.0.0-internal.3.0.0 <2.0.0-internal.4.0.0",
    "@fluid-experimental/property-common": ">=2.0.0-internal.3.0.0 <2.0.0-internal.4.0.0",
    "@fluid-experimental/property-properties": ">=2.0.0-internal.3.0.0 <2.0.0-internal.4.0.0",
    "@fluid-experimental/property-query": ">=2.0.0-internal.3.0.0 <2.0.0-internal.4.0.0",
>>>>>>> f55842de
    "async": "^3.2.2",
    "basicauth-middleware": "2.0.0",
    "body-parser": "^1.18.3",
    "chalk": "2.4.1",
    "cls-hooked": "4.2.2",
    "empty-dir": "0.2.1",
    "express": "^4.16.3",
    "express-http-proxy": "1.5.1",
    "http-status": "1.3.2",
    "http-status-codes": "1.3.0",
    "ioredis": "4.5.1",
    "joi": "14.3.1",
    "lodash": "^4.17.21",
    "long": "^4.0.0",
    "lru-cache": "^6.0.0",
    "nconf": "^0.12.0",
    "qs": "6.7.0",
    "rmfr": "2.0.0",
    "sanitize": "2.1.0",
    "sleep-promise": "8.0.1"
  },
  "devDependencies": {
<<<<<<< HEAD
    "@fluid-experimental/property-dds": ">=2.0.0-internal.2.4.0 <2.0.0-internal.3.0.0",
    "@fluidframework/common-utils": "^1.0.0",
    "@fluidframework/local-driver": ">=2.0.0-internal.2.4.0 <2.0.0-internal.3.0.0",
    "@fluidframework/mocha-test-setup": ">=2.0.0-internal.2.4.0 <2.0.0-internal.3.0.0",
    "@fluidframework/runtime-utils": ">=2.0.0-internal.2.4.0 <2.0.0-internal.3.0.0",
    "@fluidframework/server-local-server": "^0.1038.2000",
    "@fluidframework/test-utils": ">=2.0.0-internal.2.4.0 <2.0.0-internal.3.0.0",
=======
    "@fluid-experimental/property-dds": ">=2.0.0-internal.3.0.0 <2.0.0-internal.4.0.0",
    "@fluidframework/common-utils": "^1.0.0",
    "@fluidframework/local-driver": ">=2.0.0-internal.3.0.0 <2.0.0-internal.4.0.0",
    "@fluidframework/mocha-test-setup": ">=2.0.0-internal.3.0.0 <2.0.0-internal.4.0.0",
    "@fluidframework/runtime-utils": ">=2.0.0-internal.3.0.0 <2.0.0-internal.4.0.0",
    "@fluidframework/server-local-server": "^0.1038.2000",
    "@fluidframework/test-utils": ">=2.0.0-internal.3.0.0 <2.0.0-internal.4.0.0",
>>>>>>> f55842de
    "@rushstack/eslint-config": "^2.5.1",
    "aws-sdk": "2.547.0",
    "chai": "^4.2.0",
    "chai-as-promised": "7.1.1",
    "cross-env": "^7.0.2",
    "cypress-multi-reporters": "1.1.23",
    "eslint": "~8.6.0",
    "eslint-plugin-filenames": "1.3.2",
    "eslint-plugin-json": "1.4.0",
    "eslint-plugin-node": "6.0.1",
    "get-port": "4.2.0",
    "jsdoc": "3.6.7",
    "mocha": "^10.0.0",
    "mocha-junit-reporter": "^1.18.0",
    "mocha-xunit-reporter": "1.1.0",
    "mochawesome": "3.1.2",
    "npm-run-all": "4.1.5",
    "nyc": "^15.0.0",
    "promisify": "0.0.3",
    "request": "^2.88.0",
    "request-promise-native": "1.0.7",
    "rimraf": "^2.6.2",
    "sinon": "^7.4.2",
    "sinon-chai": "3.3.0",
    "stats-percentile": "3.1.0",
    "wait-on": "3.2.0",
    "yargs": "13.2.2"
  }
}<|MERGE_RESOLUTION|>--- conflicted
+++ resolved
@@ -1,10 +1,6 @@
 {
   "name": "@fluid-experimental/property-query-service",
-<<<<<<< HEAD
-  "version": "2.0.0-internal.2.4.0",
-=======
   "version": "2.0.0-internal.3.0.0",
->>>>>>> f55842de
   "private": true,
   "description": "Moira service",
   "homepage": "https://fluidframework.com",
@@ -46,17 +42,10 @@
     "tempDirectory": "coverage/tmp"
   },
   "dependencies": {
-<<<<<<< HEAD
-    "@fluid-experimental/property-changeset": ">=2.0.0-internal.2.4.0 <2.0.0-internal.3.0.0",
-    "@fluid-experimental/property-common": ">=2.0.0-internal.2.4.0 <2.0.0-internal.3.0.0",
-    "@fluid-experimental/property-properties": ">=2.0.0-internal.2.4.0 <2.0.0-internal.3.0.0",
-    "@fluid-experimental/property-query": ">=2.0.0-internal.2.4.0 <2.0.0-internal.3.0.0",
-=======
     "@fluid-experimental/property-changeset": ">=2.0.0-internal.3.0.0 <2.0.0-internal.4.0.0",
     "@fluid-experimental/property-common": ">=2.0.0-internal.3.0.0 <2.0.0-internal.4.0.0",
     "@fluid-experimental/property-properties": ">=2.0.0-internal.3.0.0 <2.0.0-internal.4.0.0",
     "@fluid-experimental/property-query": ">=2.0.0-internal.3.0.0 <2.0.0-internal.4.0.0",
->>>>>>> f55842de
     "async": "^3.2.2",
     "basicauth-middleware": "2.0.0",
     "body-parser": "^1.18.3",
@@ -79,15 +68,6 @@
     "sleep-promise": "8.0.1"
   },
   "devDependencies": {
-<<<<<<< HEAD
-    "@fluid-experimental/property-dds": ">=2.0.0-internal.2.4.0 <2.0.0-internal.3.0.0",
-    "@fluidframework/common-utils": "^1.0.0",
-    "@fluidframework/local-driver": ">=2.0.0-internal.2.4.0 <2.0.0-internal.3.0.0",
-    "@fluidframework/mocha-test-setup": ">=2.0.0-internal.2.4.0 <2.0.0-internal.3.0.0",
-    "@fluidframework/runtime-utils": ">=2.0.0-internal.2.4.0 <2.0.0-internal.3.0.0",
-    "@fluidframework/server-local-server": "^0.1038.2000",
-    "@fluidframework/test-utils": ">=2.0.0-internal.2.4.0 <2.0.0-internal.3.0.0",
-=======
     "@fluid-experimental/property-dds": ">=2.0.0-internal.3.0.0 <2.0.0-internal.4.0.0",
     "@fluidframework/common-utils": "^1.0.0",
     "@fluidframework/local-driver": ">=2.0.0-internal.3.0.0 <2.0.0-internal.4.0.0",
@@ -95,7 +75,6 @@
     "@fluidframework/runtime-utils": ">=2.0.0-internal.3.0.0 <2.0.0-internal.4.0.0",
     "@fluidframework/server-local-server": "^0.1038.2000",
     "@fluidframework/test-utils": ">=2.0.0-internal.3.0.0 <2.0.0-internal.4.0.0",
->>>>>>> f55842de
     "@rushstack/eslint-config": "^2.5.1",
     "aws-sdk": "2.547.0",
     "chai": "^4.2.0",
