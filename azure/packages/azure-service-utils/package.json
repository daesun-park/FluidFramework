--- conflicted
+++ resolved
@@ -15,27 +15,16 @@
   "module": "dist/index.js",
   "types": "dist/index.d.ts",
   "scripts": {
-<<<<<<< HEAD
     "build": "pnpm run build:genver && concurrently pnpm:build:compile pnpm:lint && pnpm run build:docs",
     "build:commonjs": "pnpm run tsc && pnpm run typetests:gen && pnpm run build:test",
     "build:compile": "concurrently pnpm:build:commonjs pnpm:build:esnext",
-    "build:docs": "api-extractor run --local && copyfiles -u 1 ./_api-extractor-temp/doc-models/* ../../../_api-extractor-temp/",
-=======
-    "build": "npm run build:genver && concurrently npm:build:compile npm:lint && npm run build:docs",
-    "build:commonjs": "npm run tsc && npm run typetests:gen && npm run build:test",
-    "build:compile": "concurrently npm:build:commonjs npm:build:esnext",
     "build:docs": "api-extractor run --local",
->>>>>>> 73929f26
     "build:esnext": "tsc --project ./tsconfig.esnext.json",
     "build:full": "pnpm run build",
     "build:full:compile": "pnpm run build:compile",
     "build:genver": "gen-version",
     "build:test": "tsc --project ./src/test/tsconfig.json",
-<<<<<<< HEAD
-    "ci:build:docs": "api-extractor run && copyfiles -u 1 ./_api-extractor-temp/* ../../../_api-extractor-temp/",
-=======
     "ci:build:docs": "api-extractor run",
->>>>>>> 73929f26
     "clean": "rimraf dist *.tsbuildinfo *.build.log",
     "eslint": "eslint --format stylish src",
     "eslint:fix": "eslint --format stylish src --fix --fix-type problem,suggestion,layout",
