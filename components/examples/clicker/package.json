{
  "name": "@fluid-example/clicker",
<<<<<<< HEAD
  "version": "0.20.0",
=======
  "version": "0.19.1",
>>>>>>> 04de2ac4
  "description": "Minimal Fluid component sample to implement a collaborative counter.",
  "repository": "microsoft/FluidFramework",
  "license": "MIT",
  "author": "Microsoft",
  "main": "dist/index.js",
  "module": "lib/index.js",
  "types": "dist/index.d.ts",
  "scripts": {
    "build": "concurrently npm:build:compile npm:lint",
    "build:compile": "concurrently npm:tsc npm:build:esnext",
    "build:esnext": "tsc --project ./tsconfig.esnext.json",
    "build:full": "concurrently npm:build npm:webpack",
    "build:full:compile": "concurrently npm:build:compile npm:webpack",
    "clean": "rimraf dist lib *.tsbuildinfo *.build.log",
    "eslint": "eslint --ext=ts,tsx --format stylish src",
    "eslint:fix": "eslint --ext=ts,tsx --format stylish src --fix",
    "lint": "npm run eslint",
    "lint:fix": "npm run eslint:fix",
    "prepack": "npm run webpack",
    "start": "webpack-dev-server --config webpack.config.js --package package.json",
    "start:docker": "webpack-dev-server --config webpack.config.js --package package.json --env.mode docker",
    "start:r11s": "webpack-dev-server --config webpack.config.js --package package.json --env.mode r11s",
    "start:spo": "webpack-dev-server --config webpack.config.js --package package.json --env.mode spo",
    "start:spo-df": "webpack-dev-server --config webpack.config.js --package package.json --env.mode spo-df",
    "start:tinylicious": "webpack-dev-server --config webpack.config.js --package package.json --env.mode tinylicious",
    "test": "npm run test:jest",
    "test:jest": "jest",
    "tsc": "tsc",
    "webpack": "webpack --env.production",
    "webpack:dev": "webpack --env.development"
  },
  "dependencies": {
<<<<<<< HEAD
    "@fluidframework/aqueduct": "^0.20.0",
    "@fluidframework/component-core-interfaces": "^0.20.0",
    "@fluidframework/map": "^0.20.0",
    "@fluidframework/runtime-definitions": "^0.20.0",
    "@fluidframework/view-interfaces": "^0.20.0",
=======
    "@fluidframework/aqueduct": "^0.19.1",
    "@fluidframework/component-core-interfaces": "^0.19.1",
    "@fluidframework/map": "^0.19.1",
    "@fluidframework/runtime-definitions": "^0.19.1",
    "@fluidframework/view-interfaces": "^0.19.1",
>>>>>>> 04de2ac4
    "react": "^16.10.2",
    "react-dom": "^16.10.2"
  },
  "devDependencies": {
    "@fluidframework/build-common": "^0.16.0",
    "@fluidframework/eslint-config-fluid": "^0.17.0",
<<<<<<< HEAD
    "@fluidframework/webpack-component-loader": "^0.20.0",
=======
    "@fluidframework/webpack-component-loader": "^0.19.1",
>>>>>>> 04de2ac4
    "@types/expect-puppeteer": "2.2.1",
    "@types/jest": "22.2.3",
    "@types/jest-environment-puppeteer": "2.2.0",
    "@types/node": "^10.17.24",
    "@types/puppeteer": "1.3.0",
    "@types/react": "^16.9.15",
    "@types/react-dom": "^16.9.4",
    "@typescript-eslint/eslint-plugin": "~2.17.0",
    "@typescript-eslint/parser": "~2.17.0",
    "concurrently": "^5.2.0",
    "eslint": "~6.8.0",
    "eslint-plugin-eslint-comments": "~3.1.2",
    "eslint-plugin-import": "2.20.0",
    "eslint-plugin-no-null": "~1.0.2",
    "eslint-plugin-optimize-regex": "~1.1.7",
    "eslint-plugin-prefer-arrow": "~1.1.7",
    "eslint-plugin-react": "~7.18.0",
    "eslint-plugin-unicorn": "~15.0.1",
    "jest": "^24.9.0",
    "jest-junit": "^10.0.0",
    "jest-puppeteer": "^4.3.0",
    "puppeteer": "^1.20.0",
    "rimraf": "^2.6.2",
    "ts-jest": "24.1.0",
    "ts-loader": "^6.1.2",
    "typescript": "~3.7.4",
    "webpack": "^4.43.0",
    "webpack-cli": "^3.3.11",
    "webpack-dev-server": "^3.8.0",
    "webpack-merge": "^4.1.4"
  },
  "fluid": {
    "browser": {
      "umd": {
        "files": [
          "dist/main.bundle.js"
        ],
        "library": "main"
      }
    }
  },
  "jest-junit": {
    "outputDirectory": "nyc",
    "outputName": "jest-junit-report.xml"
  }
}<|MERGE_RESOLUTION|>--- conflicted
+++ resolved
@@ -1,10 +1,6 @@
 {
   "name": "@fluid-example/clicker",
-<<<<<<< HEAD
   "version": "0.20.0",
-=======
-  "version": "0.19.1",
->>>>>>> 04de2ac4
   "description": "Minimal Fluid component sample to implement a collaborative counter.",
   "repository": "microsoft/FluidFramework",
   "license": "MIT",
@@ -37,30 +33,18 @@
     "webpack:dev": "webpack --env.development"
   },
   "dependencies": {
-<<<<<<< HEAD
     "@fluidframework/aqueduct": "^0.20.0",
     "@fluidframework/component-core-interfaces": "^0.20.0",
     "@fluidframework/map": "^0.20.0",
     "@fluidframework/runtime-definitions": "^0.20.0",
     "@fluidframework/view-interfaces": "^0.20.0",
-=======
-    "@fluidframework/aqueduct": "^0.19.1",
-    "@fluidframework/component-core-interfaces": "^0.19.1",
-    "@fluidframework/map": "^0.19.1",
-    "@fluidframework/runtime-definitions": "^0.19.1",
-    "@fluidframework/view-interfaces": "^0.19.1",
->>>>>>> 04de2ac4
     "react": "^16.10.2",
     "react-dom": "^16.10.2"
   },
   "devDependencies": {
     "@fluidframework/build-common": "^0.16.0",
     "@fluidframework/eslint-config-fluid": "^0.17.0",
-<<<<<<< HEAD
     "@fluidframework/webpack-component-loader": "^0.20.0",
-=======
-    "@fluidframework/webpack-component-loader": "^0.19.1",
->>>>>>> 04de2ac4
     "@types/expect-puppeteer": "2.2.1",
     "@types/jest": "22.2.3",
     "@types/jest-environment-puppeteer": "2.2.0",
