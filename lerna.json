{
<<<<<<< HEAD
	"version": "2.0.0-internal.4.3.0",
=======
	"version": "2.0.0-internal.5.0.0",
>>>>>>> ea022def
	"npmClient": "pnpm",
	"useWorkspaces": true
}<|MERGE_RESOLUTION|>--- conflicted
+++ resolved
@@ -1,9 +1,5 @@
 {
-<<<<<<< HEAD
-	"version": "2.0.0-internal.4.3.0",
-=======
 	"version": "2.0.0-internal.5.0.0",
->>>>>>> ea022def
 	"npmClient": "pnpm",
 	"useWorkspaces": true
 }