--- conflicted
+++ resolved
@@ -1,10 +1,6 @@
 {
   "name": "@fluidframework/fetch-tool",
-<<<<<<< HEAD
   "version": "0.20.0",
-=======
-  "version": "0.19.1",
->>>>>>> 04de2ac4
   "description": "",
   "license": "MIT",
   "author": "Microsoft",
@@ -26,7 +22,6 @@
   },
   "dependencies": {
     "@fluidframework/common-utils": "^0.19.0",
-<<<<<<< HEAD
     "@fluidframework/driver-definitions": "^0.20.0",
     "@fluidframework/driver-utils": "^0.20.0",
     "@fluidframework/fluidapp-odsp-urlresolver": "^0.20.0",
@@ -38,19 +33,6 @@
     "@fluidframework/routerlicious-urlresolver": "^0.20.0",
     "@fluidframework/runtime-definitions": "^0.20.0",
     "@fluidframework/tool-utils": "^0.20.0"
-=======
-    "@fluidframework/driver-definitions": "^0.19.1",
-    "@fluidframework/driver-utils": "^0.19.1",
-    "@fluidframework/fluidapp-odsp-urlresolver": "^0.19.1",
-    "@fluidframework/odsp-driver": "^0.19.1",
-    "@fluidframework/odsp-urlresolver": "^0.19.1",
-    "@fluidframework/odsp-utils": "^0.19.1",
-    "@fluidframework/protocol-definitions": "^0.1006.0",
-    "@fluidframework/routerlicious-driver": "^0.19.1",
-    "@fluidframework/routerlicious-urlresolver": "^0.19.1",
-    "@fluidframework/runtime-definitions": "^0.19.1",
-    "@fluidframework/tool-utils": "^0.19.1"
->>>>>>> 04de2ac4
   },
   "devDependencies": {
     "@fluidframework/build-common": "^0.16.0",
