--- conflicted
+++ resolved
@@ -1,10 +1,6 @@
 {
   "name": "@fluid-internal/replay-tool",
-<<<<<<< HEAD
-  "version": "0.59.4000",
-=======
   "version": "0.60.1000",
->>>>>>> 3c923a5a
   "private": true,
   "description": "A tool that lets the user to replay ops.",
   "homepage": "https://fluidframework.com",
@@ -38,34 +34,6 @@
     "tsfmt:fix": "tsfmt --replace"
   },
   "dependencies": {
-<<<<<<< HEAD
-    "@fluidframework/cell": "^0.59.4000",
-    "@fluidframework/common-definitions": "^0.20.1",
-    "@fluidframework/common-utils": "^0.32.1",
-    "@fluidframework/container-definitions": "^0.48.1000",
-    "@fluidframework/container-loader": "^0.59.4000",
-    "@fluidframework/container-runtime": "^0.59.4000",
-    "@fluidframework/container-runtime-definitions": "^0.59.4000",
-    "@fluidframework/core-interfaces": "^0.43.1000",
-    "@fluidframework/datastore": "^0.59.4000",
-    "@fluidframework/datastore-definitions": "^0.59.4000",
-    "@fluidframework/driver-definitions": "^0.46.1000",
-    "@fluidframework/file-driver": "^0.59.4000",
-    "@fluidframework/ink": "^0.59.4000",
-    "@fluidframework/map": "^0.59.4000",
-    "@fluidframework/matrix": "^0.59.4000",
-    "@fluidframework/ordered-collection": "^0.59.4000",
-    "@fluidframework/protocol-definitions": "^0.1028.1000",
-    "@fluidframework/register-collection": "^0.59.4000",
-    "@fluidframework/replay-driver": "^0.59.4000",
-    "@fluidframework/request-handler": "^0.59.4000",
-    "@fluidframework/runtime-definitions": "^0.59.4000",
-    "@fluidframework/runtime-utils": "^0.59.4000",
-    "@fluidframework/sequence": "^0.59.4000",
-    "@fluidframework/shared-summary-block": "^0.59.4000",
-    "@fluidframework/telemetry-utils": "^0.59.4000",
-    "@fluidframework/tool-utils": "^0.59.4000",
-=======
     "@fluidframework/cell": "^0.60.1000",
     "@fluidframework/common-definitions": "^0.20.1",
     "@fluidframework/common-utils": "^0.32.1",
@@ -92,7 +60,6 @@
     "@fluidframework/shared-summary-block": "^0.60.1000",
     "@fluidframework/telemetry-utils": "^0.60.1000",
     "@fluidframework/tool-utils": "^0.60.1000",
->>>>>>> 3c923a5a
     "json-stable-stringify": "^1.0.1"
   },
   "devDependencies": {
