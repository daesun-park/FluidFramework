{
  "name": "@fluidframework/test-client-utils",
<<<<<<< HEAD
  "version": "2.0.0-internal.2.2.0",
=======
  "version": "2.0.0-internal.3.0.0",
>>>>>>> 2a9c8894
  "description": "Fluid client development and test utilities",
  "homepage": "https://fluidframework.com",
  "repository": {
    "type": "git",
    "url": "https://github.com/microsoft/FluidFramework.git",
    "directory": "packages/framework/test-client-utils"
  },
  "license": "MIT",
  "author": "Microsoft and contributors",
  "sideEffects": false,
  "main": "dist/index.js",
  "module": "dist/index.js",
  "types": "dist/index.d.ts",
  "scripts": {
    "build": "npm run build:genver && concurrently npm:build:compile npm:lint && npm run build:docs",
    "build:commonjs": "npm run tsc && npm run typetests:gen && npm run build:test",
    "build:compile": "concurrently npm:build:commonjs npm:build:esnext",
    "build:docs": "api-extractor run --local --typescript-compiler-folder ../../../node_modules/typescript && copyfiles -u 1 ./_api-extractor-temp/doc-models/* ../../../_api-extractor-temp/",
    "build:esnext": "tsc --project ./tsconfig.esnext.json",
    "build:full": "npm run build",
    "build:full:compile": "npm run build:compile",
    "build:genver": "gen-version",
    "build:test": "tsc --project ./src/test/tsconfig.json",
    "ci:build:docs": "api-extractor run --typescript-compiler-folder ../../../node_modules/typescript && copyfiles -u 1 ./_api-extractor-temp/* ../../../_api-extractor-temp/",
    "clean": "rimraf dist *.tsbuildinfo *.build.log",
    "eslint": "eslint --format stylish src",
    "eslint:fix": "eslint --format stylish src --fix --fix-type problem,suggestion,layout",
    "lint": "npm run eslint",
    "lint:fix": "npm run eslint:fix",
    "test": "echo \"Error: no test specified\" && exit 1",
    "tsc": "tsc",
    "typetests:gen": "fluid-type-validator -g -d ."
  },
  "dependencies": {
    "@fluidframework/protocol-definitions": "^1.1.0",
<<<<<<< HEAD
    "@fluidframework/test-runtime-utils": ">=2.0.0-internal.2.2.0 <2.0.0-internal.3.0.0",
=======
    "@fluidframework/test-runtime-utils": ">=2.0.0-internal.3.0.0 <2.0.0-internal.4.0.0",
>>>>>>> 2a9c8894
    "sillyname": "^0.1.0"
  },
  "devDependencies": {
    "@fluid-tools/build-cli": "^0.5.0",
    "@fluidframework/build-common": "^1.1.0",
    "@fluidframework/build-tools": "^0.5.0",
    "@fluidframework/eslint-config-fluid": "^1.1.0",
    "@fluidframework/test-client-utils-previous": "npm:@fluidframework/test-client-utils@2.0.0-internal.2.0.0",
    "@microsoft/api-extractor": "^7.22.2",
    "@rushstack/eslint-config": "^2.5.1",
    "concurrently": "^6.2.0",
    "copyfiles": "^2.4.1",
    "eslint": "~8.6.0",
    "rimraf": "^2.6.2",
    "typescript": "~4.5.5"
  },
  "typeValidation": {
    "version": "2.0.0-internal.3.0.0",
    "broken": {}
  }
}<|MERGE_RESOLUTION|>--- conflicted
+++ resolved
@@ -1,10 +1,6 @@
 {
   "name": "@fluidframework/test-client-utils",
-<<<<<<< HEAD
-  "version": "2.0.0-internal.2.2.0",
-=======
   "version": "2.0.0-internal.3.0.0",
->>>>>>> 2a9c8894
   "description": "Fluid client development and test utilities",
   "homepage": "https://fluidframework.com",
   "repository": {
@@ -40,11 +36,7 @@
   },
   "dependencies": {
     "@fluidframework/protocol-definitions": "^1.1.0",
-<<<<<<< HEAD
-    "@fluidframework/test-runtime-utils": ">=2.0.0-internal.2.2.0 <2.0.0-internal.3.0.0",
-=======
     "@fluidframework/test-runtime-utils": ">=2.0.0-internal.3.0.0 <2.0.0-internal.4.0.0",
->>>>>>> 2a9c8894
     "sillyname": "^0.1.0"
   },
   "devDependencies": {
