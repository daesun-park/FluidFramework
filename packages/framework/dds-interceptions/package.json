{
  "name": "@fluidframework/dds-interceptions",
<<<<<<< HEAD
  "version": "2.0.0-internal.2.4.0",
=======
  "version": "2.0.0-internal.3.0.0",
>>>>>>> f55842de
  "description": "Distributed Data Structures that support an interception callback",
  "homepage": "https://fluidframework.com",
  "repository": {
    "type": "git",
    "url": "https://github.com/microsoft/FluidFramework.git",
    "directory": "packages/framework/dds-interceptions"
  },
  "license": "MIT",
  "author": "Microsoft and contributors",
  "sideEffects": false,
  "main": "dist/index.js",
  "module": "lib/index.js",
  "types": "dist/index.d.ts",
  "scripts": {
    "build": "npm run build:genver && concurrently npm:build:compile npm:lint && npm run build:docs",
    "build:commonjs": "npm run tsc && npm run typetests:gen && npm run build:test",
    "build:compile": "concurrently npm:build:commonjs npm:build:esnext",
    "build:compile:min": "npm run build:compile",
    "build:docs": "api-extractor run --local --typescript-compiler-folder ../../../node_modules/typescript && copyfiles -u 1 ./_api-extractor-temp/doc-models/* ../../../_api-extractor-temp/",
    "build:esnext": "tsc --project ./tsconfig.esnext.json",
    "build:full": "npm run build",
    "build:full:compile": "npm run build:compile",
    "build:genver": "gen-version",
    "build:test": "tsc --project ./src/test/tsconfig.json",
    "ci:build:docs": "api-extractor run --typescript-compiler-folder ../../../node_modules/typescript && copyfiles -u 1 ./_api-extractor-temp/* ../../../_api-extractor-temp/",
    "clean": "rimraf dist lib *.tsbuildinfo *.build.log",
    "eslint": "eslint --format stylish src",
    "eslint:fix": "eslint --format stylish src --fix --fix-type problem,suggestion,layout",
    "format": "npm run prettier:fix",
    "lint": "npm run eslint",
    "lint:fix": "npm run eslint:fix",
    "prettier": "prettier --check . --ignore-path ../../../.prettierignore",
    "prettier:fix": "prettier --write . --ignore-path ../../../.prettierignore",
    "test": "npm run test:mocha",
    "test:coverage": "nyc npm test -- --reporter xunit --reporter-option output=nyc/junit-report.xml",
    "test:mocha": "mocha --recursive dist/test/**/*.spec.js -r node_modules/@fluidframework/mocha-test-setup --unhandled-rejections=strict",
    "test:mocha:verbose": "cross-env FLUID_TEST_VERBOSE=1 npm run test:mocha",
    "tsc": "tsc",
    "typetests:gen": "flub generate typetests --generate --dir .",
    "typetests:prepare": "flub generate typetests --prepare --dir . --pin"
  },
  "nyc": {
    "all": true,
    "cache-dir": "nyc/.cache",
    "exclude": [
      "src/test/**/*.ts",
      "dist/test/**/*.js"
    ],
    "exclude-after-remap": false,
    "include": [
      "src/**/*.ts",
      "dist/**/*.js"
    ],
    "report-dir": "nyc/report",
    "reporter": [
      "cobertura",
      "html",
      "text"
    ],
    "temp-directory": "nyc/.nyc_output"
  },
  "dependencies": {
    "@fluidframework/common-utils": "^1.0.0",
<<<<<<< HEAD
    "@fluidframework/map": ">=2.0.0-internal.2.4.0 <2.0.0-internal.3.0.0",
    "@fluidframework/merge-tree": ">=2.0.0-internal.2.4.0 <2.0.0-internal.3.0.0",
    "@fluidframework/runtime-definitions": ">=2.0.0-internal.2.4.0 <2.0.0-internal.3.0.0",
    "@fluidframework/sequence": ">=2.0.0-internal.2.4.0 <2.0.0-internal.3.0.0"
=======
    "@fluidframework/map": ">=2.0.0-internal.3.0.0 <2.0.0-internal.4.0.0",
    "@fluidframework/merge-tree": ">=2.0.0-internal.3.0.0 <2.0.0-internal.4.0.0",
    "@fluidframework/runtime-definitions": ">=2.0.0-internal.3.0.0 <2.0.0-internal.4.0.0",
    "@fluidframework/sequence": ">=2.0.0-internal.3.0.0 <2.0.0-internal.4.0.0"
>>>>>>> f55842de
  },
  "devDependencies": {
    "@fluid-tools/build-cli": "^0.7.0",
    "@fluidframework/build-common": "^1.1.0",
    "@fluidframework/build-tools": "^0.7.0",
    "@fluidframework/dds-interceptions-previous": "npm:@fluidframework/dds-interceptions@2.0.0-internal.2.2.0",
    "@fluidframework/eslint-config-fluid": "^2.0.0",
<<<<<<< HEAD
    "@fluidframework/mocha-test-setup": ">=2.0.0-internal.2.4.0 <2.0.0-internal.3.0.0",
    "@fluidframework/test-runtime-utils": ">=2.0.0-internal.2.4.0 <2.0.0-internal.3.0.0",
=======
    "@fluidframework/mocha-test-setup": ">=2.0.0-internal.3.0.0 <2.0.0-internal.4.0.0",
    "@fluidframework/test-runtime-utils": ">=2.0.0-internal.3.0.0 <2.0.0-internal.4.0.0",
>>>>>>> f55842de
    "@microsoft/api-extractor": "^7.22.2",
    "@rushstack/eslint-config": "^2.5.1",
    "@types/diff": "^3.5.1",
    "@types/mocha": "^9.1.1",
    "@types/node": "^14.18.36",
    "@types/random-js": "^1.0.31",
    "concurrently": "^6.2.0",
    "copyfiles": "^2.4.1",
    "cross-env": "^7.0.2",
    "diff": "^3.5.0",
    "eslint": "~8.6.0",
    "mocha": "^10.0.0",
    "nyc": "^15.0.0",
    "prettier": "~2.6.2",
    "random-js": "^1.0.8",
    "rimraf": "^2.6.2",
    "typescript": "~4.5.5"
  },
  "typeValidation": {
    "version": "2.0.0-internal.3.0.0",
    "baselineRange": ">=2.0.0-internal.2.0.0 <2.0.0-internal.3.0.0",
    "baselineVersion": "2.0.0-internal.2.1.1",
    "broken": {}
  }
}<|MERGE_RESOLUTION|>--- conflicted
+++ resolved
@@ -1,10 +1,6 @@
 {
   "name": "@fluidframework/dds-interceptions",
-<<<<<<< HEAD
-  "version": "2.0.0-internal.2.4.0",
-=======
   "version": "2.0.0-internal.3.0.0",
->>>>>>> f55842de
   "description": "Distributed Data Structures that support an interception callback",
   "homepage": "https://fluidframework.com",
   "repository": {
@@ -68,17 +64,10 @@
   },
   "dependencies": {
     "@fluidframework/common-utils": "^1.0.0",
-<<<<<<< HEAD
-    "@fluidframework/map": ">=2.0.0-internal.2.4.0 <2.0.0-internal.3.0.0",
-    "@fluidframework/merge-tree": ">=2.0.0-internal.2.4.0 <2.0.0-internal.3.0.0",
-    "@fluidframework/runtime-definitions": ">=2.0.0-internal.2.4.0 <2.0.0-internal.3.0.0",
-    "@fluidframework/sequence": ">=2.0.0-internal.2.4.0 <2.0.0-internal.3.0.0"
-=======
     "@fluidframework/map": ">=2.0.0-internal.3.0.0 <2.0.0-internal.4.0.0",
     "@fluidframework/merge-tree": ">=2.0.0-internal.3.0.0 <2.0.0-internal.4.0.0",
     "@fluidframework/runtime-definitions": ">=2.0.0-internal.3.0.0 <2.0.0-internal.4.0.0",
     "@fluidframework/sequence": ">=2.0.0-internal.3.0.0 <2.0.0-internal.4.0.0"
->>>>>>> f55842de
   },
   "devDependencies": {
     "@fluid-tools/build-cli": "^0.7.0",
@@ -86,13 +75,8 @@
     "@fluidframework/build-tools": "^0.7.0",
     "@fluidframework/dds-interceptions-previous": "npm:@fluidframework/dds-interceptions@2.0.0-internal.2.2.0",
     "@fluidframework/eslint-config-fluid": "^2.0.0",
-<<<<<<< HEAD
-    "@fluidframework/mocha-test-setup": ">=2.0.0-internal.2.4.0 <2.0.0-internal.3.0.0",
-    "@fluidframework/test-runtime-utils": ">=2.0.0-internal.2.4.0 <2.0.0-internal.3.0.0",
-=======
     "@fluidframework/mocha-test-setup": ">=2.0.0-internal.3.0.0 <2.0.0-internal.4.0.0",
     "@fluidframework/test-runtime-utils": ">=2.0.0-internal.3.0.0 <2.0.0-internal.4.0.0",
->>>>>>> f55842de
     "@microsoft/api-extractor": "^7.22.2",
     "@rushstack/eslint-config": "^2.5.1",
     "@types/diff": "^3.5.1",
