--- conflicted
+++ resolved
@@ -1,10 +1,6 @@
 {
   "name": "@fluidframework/aqueduct",
-<<<<<<< HEAD
-  "version": "0.59.4000",
-=======
   "version": "0.60.1000",
->>>>>>> 3c923a5a
   "description": "A set of implementations for Fluid Framework interfaces.",
   "homepage": "https://fluidframework.com",
   "repository": {
@@ -69,29 +65,6 @@
   "dependencies": {
     "@fluidframework/common-definitions": "^0.20.1",
     "@fluidframework/common-utils": "^0.32.1",
-<<<<<<< HEAD
-    "@fluidframework/container-definitions": "^0.48.1000",
-    "@fluidframework/container-loader": "^0.59.4000",
-    "@fluidframework/container-runtime": "^0.59.4000",
-    "@fluidframework/container-runtime-definitions": "^0.59.4000",
-    "@fluidframework/core-interfaces": "^0.43.1000",
-    "@fluidframework/datastore": "^0.59.4000",
-    "@fluidframework/datastore-definitions": "^0.59.4000",
-    "@fluidframework/map": "^0.59.4000",
-    "@fluidframework/request-handler": "^0.59.4000",
-    "@fluidframework/runtime-definitions": "^0.59.4000",
-    "@fluidframework/runtime-utils": "^0.59.4000",
-    "@fluidframework/synthesize": "^0.59.4000",
-    "@fluidframework/view-interfaces": "^0.59.4000",
-    "uuid": "^8.3.1"
-  },
-  "devDependencies": {
-    "@fluidframework/aqueduct-previous": "npm:@fluidframework/aqueduct@0.59.2000",
-    "@fluidframework/build-common": "^0.23.0",
-    "@fluidframework/build-tools": "^0.2.66793",
-    "@fluidframework/eslint-config-fluid": "^0.28.2000-0",
-    "@fluidframework/mocha-test-setup": "^0.59.4000",
-=======
     "@fluidframework/container-definitions": "^0.49.1000-64278",
     "@fluidframework/container-loader": "^0.60.1000",
     "@fluidframework/container-runtime": "^0.60.1000",
@@ -113,7 +86,6 @@
     "@fluidframework/build-tools": "^0.2.66793",
     "@fluidframework/eslint-config-fluid": "^0.28.2000-0",
     "@fluidframework/mocha-test-setup": "^0.60.1000",
->>>>>>> 3c923a5a
     "@microsoft/api-extractor": "^7.22.2",
     "@rushstack/eslint-config": "^2.5.1",
     "@types/mocha": "^9.1.1",
@@ -141,12 +113,7 @@
   },
   "module:es5": "es5/index.js",
   "typeValidation": {
-<<<<<<< HEAD
-    "version": "0.59.3000",
-    "broken": {}
-=======
     "version": "0.60.1000",
     "broken": { }
->>>>>>> 3c923a5a
   }
 }