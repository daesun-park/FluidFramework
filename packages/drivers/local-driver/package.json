{
  "name": "@fluidframework/local-driver",
  "version": "2.0.0",
  "description": "Fluid local driver",
  "homepage": "https://fluidframework.com",
  "repository": {
    "type": "git",
    "url": "https://github.com/microsoft/FluidFramework.git",
    "directory": "packages/drivers/local-driver"
  },
  "license": "MIT",
  "author": "Microsoft and contributors",
  "main": "dist/index.js",
  "browser": {
    "moniker": "@fluidframework/server-services-client/dist/generateNames.js"
  },
  "types": "dist/index.d.ts",
  "scripts": {
    "build": "npm run build:genver && concurrently npm:build:compile npm:lint",
    "build:compile": "npm run tsc && npm run build:test",
    "build:full": "npm run build",
    "build:full:compile": "npm run build:compile",
    "build:genver": "gen-version",
    "build:test": "tsc --project ./src/test/tsconfig.json",
    "clean": "rimraf dist lib *.tsbuildinfo *.build.log",
    "eslint": "eslint --format stylish src",
    "eslint:fix": "eslint --format stylish src --fix --fix-type problem,suggestion,layout",
    "lint": "npm run eslint",
    "lint:fix": "npm run eslint:fix",
    "test": "npm run test:mocha",
    "test:coverage": "nyc npm test -- --reporter xunit --reporter-option output=nyc/junit-report.xml",
    "test:mocha": "mocha --ignore 'dist/test/types/*' --recursive dist/test -r node_modules/@fluidframework/mocha-test-setup --unhandled-rejections=strict",
    "test:mocha:verbose": "cross-env FLUID_TEST_VERBOSE=1 npm run test:mocha",
    "tsc": "tsc",
    "tsfmt": "tsfmt --verify",
    "tsfmt:fix": "tsfmt --replace"
  },
  "nyc": {
    "all": true,
    "cache-dir": "nyc/.cache",
    "exclude": [
      "src/test/**/*.ts",
      "dist/test/**/*.js"
    ],
    "exclude-after-remap": false,
    "include": [
      "src/**/*.ts",
      "dist/**/*.js"
    ],
    "report-dir": "nyc/report",
    "reporter": [
      "cobertura",
      "html",
      "text"
    ],
    "temp-directory": "nyc/.nyc_output"
  },
  "dependencies": {
    "@fluidframework/common-definitions": "^0.20.1",
    "@fluidframework/common-utils": "^0.32.1",
    "@fluidframework/core-interfaces": "^2.0.0",
    "@fluidframework/driver-base": "^2.0.0",
    "@fluidframework/driver-definitions": "^2.0.0",
    "@fluidframework/driver-utils": "^2.0.0",
    "@fluidframework/protocol-definitions": "^0.1028.2000",
<<<<<<< HEAD
    "@fluidframework/routerlicious-driver": "^2.0.0",
    "@fluidframework/server-local-server": "^0.1036.4000",
    "@fluidframework/server-services-client": "^0.1036.4000",
    "@fluidframework/server-services-core": "^0.1036.4000",
    "@fluidframework/server-test-utils": "^0.1036.4000",
=======
    "@fluidframework/routerlicious-driver": "^1.1.0",
    "@fluidframework/server-local-server": "^0.1036.5000-0",
    "@fluidframework/server-services-client": "^0.1036.5000-0",
    "@fluidframework/server-services-core": "^0.1036.5000-0",
    "@fluidframework/server-test-utils": "^0.1036.5000-0",
>>>>>>> c2b6d9f3
    "jsrsasign": "^10.2.0",
    "uuid": "^8.3.1"
  },
  "devDependencies": {
    "@fluidframework/build-common": "^0.23.0",
    "@fluidframework/eslint-config-fluid": "^0.28.2000",
<<<<<<< HEAD
    "@fluidframework/local-driver-previous": "npm:@fluidframework/local-driver@^0.59.0",
    "@fluidframework/mocha-test-setup": "^2.0.0",
=======
    "@fluidframework/local-driver-previous": "npm:@fluidframework/local-driver@^1.0.0",
    "@fluidframework/mocha-test-setup": "^1.1.0",
>>>>>>> c2b6d9f3
    "@rushstack/eslint-config": "^2.5.1",
    "@types/jsrsasign": "^8.0.8",
    "@types/mocha": "^9.1.1",
    "@types/node": "^14.18.0",
    "concurrently": "^6.2.0",
    "cross-env": "^7.0.2",
    "eslint": "~8.6.0",
    "mocha": "^10.0.0",
    "nyc": "^15.0.0",
    "rimraf": "^2.6.2",
    "socket.io-client": "^4.4.1",
    "typescript": "~4.5.5",
    "typescript-formatter": "7.1.0"
  },
  "typeValidation": {
    "version": "1.1.0",
    "broken": {}
  }
}<|MERGE_RESOLUTION|>--- conflicted
+++ resolved
@@ -63,32 +63,19 @@
     "@fluidframework/driver-definitions": "^2.0.0",
     "@fluidframework/driver-utils": "^2.0.0",
     "@fluidframework/protocol-definitions": "^0.1028.2000",
-<<<<<<< HEAD
     "@fluidframework/routerlicious-driver": "^2.0.0",
     "@fluidframework/server-local-server": "^0.1036.4000",
     "@fluidframework/server-services-client": "^0.1036.4000",
     "@fluidframework/server-services-core": "^0.1036.4000",
     "@fluidframework/server-test-utils": "^0.1036.4000",
-=======
-    "@fluidframework/routerlicious-driver": "^1.1.0",
-    "@fluidframework/server-local-server": "^0.1036.5000-0",
-    "@fluidframework/server-services-client": "^0.1036.5000-0",
-    "@fluidframework/server-services-core": "^0.1036.5000-0",
-    "@fluidframework/server-test-utils": "^0.1036.5000-0",
->>>>>>> c2b6d9f3
     "jsrsasign": "^10.2.0",
     "uuid": "^8.3.1"
   },
   "devDependencies": {
     "@fluidframework/build-common": "^0.23.0",
     "@fluidframework/eslint-config-fluid": "^0.28.2000",
-<<<<<<< HEAD
-    "@fluidframework/local-driver-previous": "npm:@fluidframework/local-driver@^0.59.0",
+    "@fluidframework/local-driver-previous": "npm:@fluidframework/local-driver@^1.0.0",
     "@fluidframework/mocha-test-setup": "^2.0.0",
-=======
-    "@fluidframework/local-driver-previous": "npm:@fluidframework/local-driver@^1.0.0",
-    "@fluidframework/mocha-test-setup": "^1.1.0",
->>>>>>> c2b6d9f3
     "@rushstack/eslint-config": "^2.5.1",
     "@types/jsrsasign": "^8.0.8",
     "@types/mocha": "^9.1.1",
