--- conflicted
+++ resolved
@@ -24,28 +24,16 @@
     "tslint": "tslint --project tsconfig.json --format verbose"
   },
   "dependencies": {
-<<<<<<< HEAD
     "@microsoft/fluid-component-core-interfaces": "^0.12.0",
     "@microsoft/fluid-container-definitions": "^0.12.0",
     "@microsoft/fluid-core-utils": "^0.12.0",
     "@microsoft/fluid-driver-base": "^0.12.0",
     "@microsoft/fluid-gitresources": "^0.12.0",
-    "@microsoft/fluid-odsp-utils": "^0.12.0",
     "@microsoft/fluid-protocol-definitions": "^0.12.0",
     "debug": "^4.1.1",
     "node-fetch": "^2.2.1",
-=======
-    "@microsoft/fluid-component-core-interfaces": "^0.11.0",
-    "@microsoft/fluid-container-definitions": "^0.11.0",
-    "@microsoft/fluid-core-utils": "^0.11.0",
-    "@microsoft/fluid-driver-base": "^0.11.0",
-    "@microsoft/fluid-gitresources": "^0.11.0",
-    "@microsoft/fluid-protocol-definitions": "^0.11.0",
-    "debug": "^4.1.1",
-    "node-fetch": "^2.2.1",
+    "performance-now": "^2.1.0",
     "sha.js": "^2.4.11",
->>>>>>> c6fc2174
-    "performance-now": "^2.1.0",
     "socket.io-client": "^2.1.1"
   },
   "devDependencies": {
@@ -53,11 +41,8 @@
     "@microsoft/fluid-build-common": "^0.12.0",
     "@microsoft/fluid-core-utils": "^0.11.0",
     "@types/debug": "^0.0.31",
-<<<<<<< HEAD
-=======
+    "@types/mocha": "^5.2.5",
     "@types/sha.js": "^2.4.0",
->>>>>>> c6fc2174
-    "@types/mocha": "^5.2.5",
     "concurrently": "^4.1.0",
     "mocha": "^5.2.0",
     "mocha-junit-reporter": "^1.18.0",
