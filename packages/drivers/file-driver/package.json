--- conflicted
+++ resolved
@@ -1,10 +1,6 @@
 {
   "name": "@fluidframework/file-driver",
-<<<<<<< HEAD
-  "version": "1.2.0",
-=======
   "version": "2.0.0",
->>>>>>> 6f4c1dbf
   "description": "A driver that reads/write from/to local file storage.",
   "homepage": "https://fluidframework.com",
   "repository": {
@@ -39,17 +35,10 @@
   "dependencies": {
     "@fluidframework/common-definitions": "^0.20.1",
     "@fluidframework/common-utils": "^0.32.1",
-<<<<<<< HEAD
-    "@fluidframework/driver-definitions": "^1.2.0",
-    "@fluidframework/driver-utils": "^1.2.0",
-    "@fluidframework/protocol-definitions": "^0.1028.2000",
-    "@fluidframework/replay-driver": "^1.2.0"
-=======
     "@fluidframework/driver-definitions": "^2.0.0",
     "@fluidframework/driver-utils": "^2.0.0",
     "@fluidframework/protocol-definitions": "^0.1029.1000-0",
     "@fluidframework/replay-driver": "^2.0.0"
->>>>>>> 6f4c1dbf
   },
   "devDependencies": {
     "@fluidframework/build-common": "^0.24.0-0",
@@ -67,11 +56,7 @@
     "typescript-formatter": "7.1.0"
   },
   "typeValidation": {
-<<<<<<< HEAD
-    "version": "1.2.0",
-=======
     "version": "2.0.0",
->>>>>>> 6f4c1dbf
     "broken": {}
   }
 }