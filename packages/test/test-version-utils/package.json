{
	"name": "@fluid-internal/test-version-utils",
	"version": "2.0.0-internal.4.0.0",
	"description": "End to end tests",
	"homepage": "https://fluidframework.com",
	"repository": {
		"type": "git",
		"url": "https://github.com/microsoft/FluidFramework.git",
		"directory": "packages/test/test-version-utils"
	},
	"license": "MIT",
	"author": "Microsoft and contributors",
	"sideEffects": false,
	"main": "dist/index.js",
	"module": "lib/index.js",
	"types": "dist/index.d.ts",
	"scripts": {
		"build": "npm run build:genver && concurrently npm:build:compile npm:lint",
		"build:compile": "npm run tsc && npm run build:test",
		"build:full": "npm run build",
		"build:full:compile": "npm run build:compile",
		"build:genver": "gen-version",
		"build:test": "tsc --project ./src/test/tsconfig.json",
		"clean": "rimraf dist lib *.tsbuildinfo *.build.log node_modules/.legacy",
		"eslint": "eslint --format stylish src",
		"eslint:fix": "eslint --format stylish src --fix --fix-type problem,suggestion,layout",
		"format": "npm run prettier:fix",
		"lint": "npm run prettier && npm run eslint",
		"lint:fix": "npm run prettier:fix && npm run eslint:fix",
		"prettier": "prettier --check . --ignore-path ../../../.prettierignore",
		"prettier:fix": "prettier --write . --ignore-path ../../../.prettierignore",
		"test": "npm run test:mocha",
		"test:mocha": "mocha --unhandled-rejections=strict  --recursive dist/test/*.spec.js --exit --project src/test/tsconfig.json -r node_modules/@fluidframework/mocha-test-setup",
		"test:mocha:verbose": "cross-env FLUID_TEST_VERBOSE=1 npm run test:mocha",
<<<<<<< HEAD
		"tsc": "tsc",
		"typetests:gen": "fluid-type-test-generator",
		"typetests:prepare": "flub generate typetests --prepare --dir . --pin"
=======
		"tsc": "tsc"
>>>>>>> fb751987
	},
	"nyc": {
		"all": true,
		"cache-dir": "nyc/.cache",
		"exclude": [
			"src/test/**/*.ts",
			"dist/test/**/*.js"
		],
		"exclude-after-remap": false,
		"include": [
			"src/**/*.ts",
			"dist/**/*.js"
		],
		"report-dir": "nyc/report",
		"reporter": [
			"cobertura",
			"html",
			"text"
		],
		"temp-directory": "nyc/.nyc_output"
	},
	"dependencies": {
		"@fluid-experimental/sequence-deprecated": ">=2.0.0-internal.4.0.0 <2.0.0-internal.5.0.0",
		"@fluid-internal/test-drivers": ">=2.0.0-internal.4.0.0 <2.0.0-internal.5.0.0",
		"@fluidframework/aqueduct": ">=2.0.0-internal.4.0.0 <2.0.0-internal.5.0.0",
		"@fluidframework/attributor": ">=2.0.0-internal.4.0.0 <2.0.0-internal.5.0.0",
		"@fluidframework/cell": ">=2.0.0-internal.4.0.0 <2.0.0-internal.5.0.0",
		"@fluidframework/common-definitions": "^0.20.1",
		"@fluidframework/common-utils": "^1.1.1",
		"@fluidframework/container-definitions": ">=2.0.0-internal.4.0.0 <2.0.0-internal.5.0.0",
		"@fluidframework/container-loader": ">=2.0.0-internal.4.0.0 <2.0.0-internal.5.0.0",
		"@fluidframework/container-runtime": ">=2.0.0-internal.4.0.0 <2.0.0-internal.5.0.0",
		"@fluidframework/core-interfaces": ">=2.0.0-internal.4.0.0 <2.0.0-internal.5.0.0",
		"@fluidframework/counter": ">=2.0.0-internal.4.0.0 <2.0.0-internal.5.0.0",
		"@fluidframework/datastore-definitions": ">=2.0.0-internal.4.0.0 <2.0.0-internal.5.0.0",
		"@fluidframework/driver-definitions": ">=2.0.0-internal.4.0.0 <2.0.0-internal.5.0.0",
		"@fluidframework/driver-utils": ">=2.0.0-internal.4.0.0 <2.0.0-internal.5.0.0",
		"@fluidframework/ink": ">=2.0.0-internal.4.0.0 <2.0.0-internal.5.0.0",
		"@fluidframework/map": ">=2.0.0-internal.4.0.0 <2.0.0-internal.5.0.0",
		"@fluidframework/matrix": ">=2.0.0-internal.4.0.0 <2.0.0-internal.5.0.0",
		"@fluidframework/ordered-collection": ">=2.0.0-internal.4.0.0 <2.0.0-internal.5.0.0",
		"@fluidframework/protocol-definitions": "^1.1.0",
		"@fluidframework/register-collection": ">=2.0.0-internal.4.0.0 <2.0.0-internal.5.0.0",
		"@fluidframework/runtime-definitions": ">=2.0.0-internal.4.0.0 <2.0.0-internal.5.0.0",
		"@fluidframework/sequence": ">=2.0.0-internal.4.0.0 <2.0.0-internal.5.0.0",
		"@fluidframework/telemetry-utils": ">=2.0.0-internal.4.0.0 <2.0.0-internal.5.0.0",
		"@fluidframework/test-driver-definitions": ">=2.0.0-internal.4.0.0 <2.0.0-internal.5.0.0",
		"@fluidframework/test-utils": ">=2.0.0-internal.4.0.0 <2.0.0-internal.5.0.0",
		"nconf": "^0.12.0",
		"proper-lockfile": "^4.1.2",
		"semver": "^7.3.4"
	},
	"devDependencies": {
		"@fluid-tools/build-cli": "0.11.0-135362",
		"@fluidframework/build-common": "^1.1.0",
		"@fluidframework/build-tools": "0.11.0-135362",
		"@fluidframework/eslint-config-fluid": "^2.0.0",
<<<<<<< HEAD
		"@fluidframework/mocha-test-setup": ">=2.0.0-internal.3.3.0 <2.0.0-internal.4.0.0",
		"@fluidframework/test-version-utils-previous": "npm:@fluidframework/test-version-utils@2.0.0-internal.3.2.0",
=======
		"@fluidframework/mocha-test-setup": ">=2.0.0-internal.4.0.0 <2.0.0-internal.5.0.0",
		"@fluidframework/test-version-utils-previous": "npm:@fluidframework/test-version-utils@2.0.0-internal.3.1.0",
>>>>>>> fb751987
		"@rushstack/eslint-config": "^2.5.1",
		"@types/mocha": "^9.1.1",
		"@types/nock": "^9.3.0",
		"@types/node": "^14.18.36",
		"@types/semver": "^7.3.6",
		"@types/uuid": "^8.3.0",
		"concurrently": "^6.2.0",
		"cross-env": "^7.0.2",
		"eslint": "~8.6.0",
		"mocha": "^10.0.0",
		"nock": "^10.0.1",
		"nyc": "^15.0.0",
		"prettier": "~2.6.2",
		"rimraf": "^2.6.2",
		"ts-loader": "^9.3.0",
		"typescript": "~4.5.5",
		"uuid": "^8.3.1",
		"webpack": "^5.72.0",
		"webpack-cli": "^4.9.2"
	},
	"typeValidation": {
<<<<<<< HEAD
=======
		"version": "2.0.0-internal.4.0.0",
		"previousVersionStyle": "^previousMajor",
		"baselineRange": ">=2.0.0-internal.3.0.0 <2.0.0-internal.4.0.0",
		"baselineVersion": "2.0.0-internal.3.0.0",
>>>>>>> fb751987
		"broken": {}
	}
}<|MERGE_RESOLUTION|>--- conflicted
+++ resolved
@@ -32,13 +32,7 @@
 		"test": "npm run test:mocha",
 		"test:mocha": "mocha --unhandled-rejections=strict  --recursive dist/test/*.spec.js --exit --project src/test/tsconfig.json -r node_modules/@fluidframework/mocha-test-setup",
 		"test:mocha:verbose": "cross-env FLUID_TEST_VERBOSE=1 npm run test:mocha",
-<<<<<<< HEAD
-		"tsc": "tsc",
-		"typetests:gen": "fluid-type-test-generator",
-		"typetests:prepare": "flub generate typetests --prepare --dir . --pin"
-=======
 		"tsc": "tsc"
->>>>>>> fb751987
 	},
 	"nyc": {
 		"all": true,
@@ -96,13 +90,7 @@
 		"@fluidframework/build-common": "^1.1.0",
 		"@fluidframework/build-tools": "0.11.0-135362",
 		"@fluidframework/eslint-config-fluid": "^2.0.0",
-<<<<<<< HEAD
-		"@fluidframework/mocha-test-setup": ">=2.0.0-internal.3.3.0 <2.0.0-internal.4.0.0",
-		"@fluidframework/test-version-utils-previous": "npm:@fluidframework/test-version-utils@2.0.0-internal.3.2.0",
-=======
 		"@fluidframework/mocha-test-setup": ">=2.0.0-internal.4.0.0 <2.0.0-internal.5.0.0",
-		"@fluidframework/test-version-utils-previous": "npm:@fluidframework/test-version-utils@2.0.0-internal.3.1.0",
->>>>>>> fb751987
 		"@rushstack/eslint-config": "^2.5.1",
 		"@types/mocha": "^9.1.1",
 		"@types/nock": "^9.3.0",
@@ -124,13 +112,7 @@
 		"webpack-cli": "^4.9.2"
 	},
 	"typeValidation": {
-<<<<<<< HEAD
-=======
-		"version": "2.0.0-internal.4.0.0",
-		"previousVersionStyle": "^previousMajor",
-		"baselineRange": ">=2.0.0-internal.3.0.0 <2.0.0-internal.4.0.0",
-		"baselineVersion": "2.0.0-internal.3.0.0",
->>>>>>> fb751987
+		"disabled": true,
 		"broken": {}
 	}
 }