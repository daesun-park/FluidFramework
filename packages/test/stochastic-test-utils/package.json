{
  "name": "@fluid-internal/stochastic-test-utils",
<<<<<<< HEAD
  "version": "2.0.0-internal.2.4.0",
=======
  "version": "2.0.0-internal.3.0.0",
>>>>>>> f55842de
  "description": "Utilities for stochastic tests",
  "homepage": "https://fluidframework.com",
  "repository": {
    "type": "git",
    "url": "https://github.com/microsoft/FluidFramework.git",
    "directory": "packages/test/stochastic-test-utils"
  },
  "license": "MIT",
  "author": "Microsoft and contributors",
  "sideEffects": false,
  "main": "dist/index.js",
  "module": "lib/index.js",
  "types": "dist/index.d.ts",
  "scripts": {
    "bench": "mocha --recursive dist/test --timeout 999999 -r node_modules/@fluidframework/mocha-test-setup --perfMode --parentProcess --fgrep @Benchmark --reporter \"../../../node_modules/@fluid-tools/benchmark/dist/MochaReporter.js\"",
    "build": "concurrently npm:build:compile npm:lint",
    "build:compile": "npm run tsc && npm run build:test",
    "build:compile:min": "npm run build:compile",
    "build:full": "npm run build",
    "build:full:compile": "npm run build:compile",
    "build:test": "tsc --project ./src/test/tsconfig.json",
    "clean": "rimraf dist lib *.tsbuildinfo *.build.log",
    "eslint": "eslint --format stylish src",
    "eslint:fix": "eslint --format stylish src --fix --fix-type problem,suggestion,layout",
    "format": "npm run prettier:fix",
    "lint": "npm run eslint",
    "lint:fix": "npm run eslint:fix",
    "prettier": "prettier --check . --ignore-path ../../../.prettierignore",
    "prettier:fix": "prettier --write . --ignore-path ../../../.prettierignore",
    "test": "npm run test:mocha",
    "test:coverage": "nyc npm test -- --reporter xunit --reporter-option output=nyc/junit-report.xml",
    "test:mocha": "mocha --recursive dist/test --unhandled-rejections=strict -r node_modules/@fluidframework/mocha-test-setup",
    "test:mocha:verbose": "cross-env FLUID_TEST_VERBOSE=1 npm run test:mocha",
    "test:verbose": "cross-env FLUID_TEST_VERBOSE=1 npm run test",
    "tsc": "tsc"
  },
  "nyc": {
    "all": true,
    "cache-dir": "nyc/.cache",
    "exclude": [
      "src/test/**/*.ts",
      "dist/test/**/*.js"
    ],
    "exclude-after-remap": false,
    "include": [
      "src/**/*.ts",
      "dist/**/*.js"
    ],
    "report-dir": "nyc/report",
    "reporter": [
      "cobertura",
      "html",
      "text"
    ],
    "temp-directory": "nyc/.nyc_output"
  },
  "dependencies": {
    "@fluidframework/common-utils": "^1.0.0",
    "best-random": "^1.0.0"
  },
  "devDependencies": {
    "@fluid-tools/benchmark": "^0.45.0",
    "@fluidframework/build-common": "^1.1.0",
    "@fluidframework/eslint-config-fluid": "^2.0.0",
<<<<<<< HEAD
    "@fluidframework/mocha-test-setup": ">=2.0.0-internal.2.4.0 <2.0.0-internal.3.0.0",
=======
    "@fluidframework/mocha-test-setup": ">=2.0.0-internal.3.0.0 <2.0.0-internal.4.0.0",
>>>>>>> f55842de
    "@rushstack/eslint-config": "^2.5.1",
    "@types/mocha": "^9.1.1",
    "@types/node": "^14.18.36",
    "@types/random-js": "^1.0.31",
    "concurrently": "^6.2.0",
    "copyfiles": "^2.4.1",
    "cross-env": "^7.0.2",
    "eslint": "~8.6.0",
    "mocha": "^10.0.0",
    "nyc": "^15.0.0",
    "prettier": "~2.6.2",
    "random-js": "^1.0.8",
    "rimraf": "^2.6.2",
    "typescript": "~4.5.5"
  }
}<|MERGE_RESOLUTION|>--- conflicted
+++ resolved
@@ -1,10 +1,6 @@
 {
   "name": "@fluid-internal/stochastic-test-utils",
-<<<<<<< HEAD
-  "version": "2.0.0-internal.2.4.0",
-=======
   "version": "2.0.0-internal.3.0.0",
->>>>>>> f55842de
   "description": "Utilities for stochastic tests",
   "homepage": "https://fluidframework.com",
   "repository": {
@@ -69,11 +65,7 @@
     "@fluid-tools/benchmark": "^0.45.0",
     "@fluidframework/build-common": "^1.1.0",
     "@fluidframework/eslint-config-fluid": "^2.0.0",
-<<<<<<< HEAD
-    "@fluidframework/mocha-test-setup": ">=2.0.0-internal.2.4.0 <2.0.0-internal.3.0.0",
-=======
     "@fluidframework/mocha-test-setup": ">=2.0.0-internal.3.0.0 <2.0.0-internal.4.0.0",
->>>>>>> f55842de
     "@rushstack/eslint-config": "^2.5.1",
     "@types/mocha": "^9.1.1",
     "@types/node": "^14.18.36",
