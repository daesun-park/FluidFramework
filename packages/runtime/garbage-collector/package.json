{
  "name": "@fluidframework/garbage-collector",
<<<<<<< HEAD
  "version": "1.3.0",
=======
  "version": "2.0.0",
>>>>>>> 27be1e84
  "description": "Garbage Collector implementation for Fluid",
  "homepage": "https://fluidframework.com",
  "repository": {
    "type": "git",
    "url": "https://github.com/microsoft/FluidFramework.git",
    "directory": "packages/runtime/garbage-collector"
  },
  "license": "MIT",
  "author": "Microsoft and contributors",
  "sideEffects": false,
  "main": "dist/index.js",
  "module": "lib/index.js",
  "browser": {
    "./dist/indexNode.js": "./dist/indexBrowser.js",
    "./lib/indexNode.js": "./lib/indexBrowser.js"
  },
  "types": "dist/index.d.ts",
  "scripts": {
    "build": "npm run build:genver && concurrently npm:build:compile npm:lint && npm run build:docs",
    "build:commonjs": "npm run tsc && npm run typetests:gen && npm run build:test",
    "build:compile": "concurrently npm:build:commonjs npm:build:esnext",
    "build:docs": "api-extractor run --local --typescript-compiler-folder ../../../node_modules/typescript && copyfiles -u 1 ./_api-extractor-temp/doc-models/* ../../../_api-extractor-temp/",
    "build:esnext": "tsc --project ./tsconfig.esnext.json",
    "build:full": "npm run build",
    "build:full:compile": "npm run build:compile",
    "build:genver": "gen-version",
    "build:test": "tsc --project ./src/test/tsconfig.json",
    "bump-version": "npm version minor --no-push --no-git-tag-version && npm run build:genver",
    "ci:build:docs": "api-extractor run --typescript-compiler-folder ../../../node_modules/typescript && copyfiles -u 1 ./_api-extractor-temp/* ../../../_api-extractor-temp/",
    "clean": "rimraf dist lib *.tsbuildinfo *.build.log",
    "eslint": "eslint --format stylish src",
    "eslint:fix": "eslint --format stylish src --fix --fix-type problem,suggestion,layout",
    "lint": "npm run eslint",
    "lint:fix": "npm run eslint:fix",
    "test": "npm run test:mocha",
    "test:coverage": "nyc npm run test:report",
    "test:mocha": "mocha --ignore 'dist/test/types/*' --recursive dist/test -r node_modules/@fluidframework/mocha-test-setup --unhandled-rejections=strict",
    "test:mocha:verbose": "cross-env FLUID_TEST_VERBOSE=1 npm run test:mocha",
    "test:report": "npm test -- -- --reporter xunit --reporter-option output=nyc/mocha-junit-report.xml",
    "tsc": "tsc",
    "typetests:gen": "fluid-type-validator -g -d ."
  },
  "nyc": {
    "all": true,
    "cache-dir": "nyc/.cache",
    "exclude": [
      "src/test/**/*.ts",
      "dist/test/**/*.js"
    ],
    "exclude-after-remap": false,
    "include": [
      "src/**/*.ts",
      "dist/**/*.js"
    ],
    "report-dir": "nyc/report",
    "reporter": [
      "cobertura",
      "html",
      "text"
    ],
    "temp-directory": "nyc/.nyc_output"
  },
  "dependencies": {
    "@fluidframework/common-definitions": "^0.20.1",
    "@fluidframework/common-utils": "^0.32.1",
<<<<<<< HEAD
    "@fluidframework/runtime-definitions": "^1.3.0"
=======
    "@fluidframework/runtime-definitions": "^2.0.0"
>>>>>>> 27be1e84
  },
  "devDependencies": {
    "@fluidframework/build-common": "^0.24.0",
    "@fluidframework/build-tools": "^0.2.74327",
    "@fluidframework/eslint-config-fluid": "^0.28.2000",
<<<<<<< HEAD
    "@fluidframework/garbage-collector-previous": "npm:@fluidframework/garbage-collector@^1.2.0",
    "@fluidframework/mocha-test-setup": "^1.3.0",
=======
    "@fluidframework/garbage-collector-previous": "npm:@fluidframework/garbage-collector@^1.0.0",
    "@fluidframework/mocha-test-setup": "^2.0.0",
>>>>>>> 27be1e84
    "@microsoft/api-extractor": "^7.22.2",
    "@rushstack/eslint-config": "^2.5.1",
    "@types/events": "^3.0.0",
    "@types/mocha": "^9.1.1",
    "concurrently": "^6.2.0",
    "copyfiles": "^2.1.0",
    "cross-env": "^7.0.2",
    "eslint": "~8.6.0",
    "mocha": "^10.0.0",
    "nyc": "^15.0.0",
    "rimraf": "^2.6.2",
    "typescript": "~4.5.5"
  },
  "typeValidation": {
<<<<<<< HEAD
    "version": "1.3.0",
=======
    "version": "2.0.0",
>>>>>>> 27be1e84
    "broken": {}
  }
}<|MERGE_RESOLUTION|>--- conflicted
+++ resolved
@@ -1,10 +1,6 @@
 {
   "name": "@fluidframework/garbage-collector",
-<<<<<<< HEAD
-  "version": "1.3.0",
-=======
   "version": "2.0.0",
->>>>>>> 27be1e84
   "description": "Garbage Collector implementation for Fluid",
   "homepage": "https://fluidframework.com",
   "repository": {
@@ -70,23 +66,14 @@
   "dependencies": {
     "@fluidframework/common-definitions": "^0.20.1",
     "@fluidframework/common-utils": "^0.32.1",
-<<<<<<< HEAD
-    "@fluidframework/runtime-definitions": "^1.3.0"
-=======
     "@fluidframework/runtime-definitions": "^2.0.0"
->>>>>>> 27be1e84
   },
   "devDependencies": {
     "@fluidframework/build-common": "^0.24.0",
     "@fluidframework/build-tools": "^0.2.74327",
     "@fluidframework/eslint-config-fluid": "^0.28.2000",
-<<<<<<< HEAD
-    "@fluidframework/garbage-collector-previous": "npm:@fluidframework/garbage-collector@^1.2.0",
-    "@fluidframework/mocha-test-setup": "^1.3.0",
-=======
     "@fluidframework/garbage-collector-previous": "npm:@fluidframework/garbage-collector@^1.0.0",
     "@fluidframework/mocha-test-setup": "^2.0.0",
->>>>>>> 27be1e84
     "@microsoft/api-extractor": "^7.22.2",
     "@rushstack/eslint-config": "^2.5.1",
     "@types/events": "^3.0.0",
@@ -101,11 +88,7 @@
     "typescript": "~4.5.5"
   },
   "typeValidation": {
-<<<<<<< HEAD
-    "version": "1.3.0",
-=======
     "version": "2.0.0",
->>>>>>> 27be1e84
     "broken": {}
   }
 }