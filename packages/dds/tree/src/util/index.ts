--- conflicted
+++ resolved
@@ -16,8 +16,5 @@
 export * from "./typeCheck";
 export * from "./brand";
 export * from "./offsetList";
-<<<<<<< HEAD
 export * from "./testChangeRebaser";
-=======
-export * from "./stackyIterator";
->>>>>>> 1c82884e
+export * from "./stackyIterator";