/*!
 * Copyright (c) Microsoft Corporation and contributors. All rights reserved.
 * Licensed under the MIT License.
 */

import { assert } from "@fluidframework/common-utils";
import { Property, RedBlackTree } from "./collections";
import { UnassignedSequenceNumber } from "./constants";
import {
    CollaborationWindow,
    compareNumbers,
    IMergeBlock,
    IRemovalInfo,
    ISegment,
    toRemovalInfo,
} from "./mergeTreeNodes";
import { SortedSet } from "./sortedSet";

class PartialSequenceLengthsSet extends SortedSet<PartialSequenceLength, number> {
    protected getKey(item: PartialSequenceLength): number {
        return item.seq;
    }

    public addOrUpdate(
        newItem: PartialSequenceLength,
        update?: (existingItem: PartialSequenceLength, newItem: PartialSequenceLength) => void,
    ) {
        const prev = this.latestLeq(newItem.seq);

        if (prev?.seq !== newItem.seq) {
            // new element, update len
            newItem.len = (prev?.len ?? 0) + newItem.seglen;
        }

        // update the len of all following elements
        for (let i = this.keySortedItems.length - 1; i >= 0; i--) {
            const element = this.keySortedItems[i];
            if (!element || element.seq <= newItem.seq) {
                break;
            }

            element.len += newItem.seglen;
        }

        super.addOrUpdate(newItem, (currentPartial, partialLength) => {
            currentPartial.seglen += partialLength.seglen;
            currentPartial.len += partialLength.seglen;
            combineOverlapClients(currentPartial, partialLength);
        });
    }

    /**
     * Returns the partial length whose sequence number is the greatest sequence
     * number that is less than or equal to key.
     * @param key - sequence number
     */
    latestLeq(key: number): PartialSequenceLength | undefined {
        return this.keySortedItems[this.latestLeqIndex(key)];
    }

    /**
     * Returns the partial length whose sequence number is the lowest sequence
     * number that is greater than or equal to key.
     * @param key - sequence number
     */
    firstGte(key: number): PartialSequenceLength | undefined {
        const { index } = this.findItemPosition({ seq: key, len: 0, seglen: 0 });
        return this.keySortedItems[index];
    }

    private latestLeqIndex(key: number): number {
        const { exists, index } = this.findItemPosition({ seq: key, len: 0, seglen: 0 });
        return exists ? index : index - 1;
    }

    copyDown(minSeq: number): number {
        const mindex = this.latestLeqIndex(minSeq);
        let minLength = 0;
        if (mindex >= 0) {
            minLength = this.keySortedItems[mindex].len;
            const seqCount = this.size;
            if (mindex <= (seqCount - 1)) {
                // Still some entries remaining
                const remainingCount = (seqCount - mindex) - 1;
                // Copy down
                for (let i = 0; i < remainingCount; i++) {
                    this.keySortedItems[i] = this.keySortedItems[i + mindex + 1];
                    this.keySortedItems[i].len -= minLength;
                }
                this.keySortedItems.length = remainingCount;
            }
        }
        return minLength;
    }
}

interface IOverlapClient {
    clientId: number;
    seglen: number;
}

/**
 * Tracks length information for a part of a MergeTree (block) at a given time (seq).
 * These objects are associated with internal nodes (i.e. blocks).
 */
export interface PartialSequenceLength {
    /**
     * Sequence number
     */
    seq: number;
    /**
     * The length of the associated block.
     */
    len: number;
    /**
     * The delta between the current length of the associated block and its length at the previous seq number.
     */
    seglen: number;
    /**
     * clientId for the client that submitted the op with sequence number `seq`.
     */
    clientId?: number;
    /**
     * This field maps each client to the size of the intersection between segments deleted at this seq
     * and segments concurrently deleted by that client.
     *
     * For example, this PartialSequenceLength:
     * ```typescript
     * {
     *     seq: 5,
     *     len: 100,
     *     seglen: -10,
     *     clientId: 0,
     *     overlapRemoveClients: <RedBlack tree with key-values expressed by>{
     *         1: { clientId: 1, seglen: -5 },
     *         3: { clientId: 3, seglen: -10 }
     *     }
     * }
     * ```
     *
     * corresponds to an op submitted by client 0 which:
     * - reduces the length of this block by 10 (it may have deleted a single segment of length 10,
     *     several segments totalling length 10, or even delete and add content for a total reduction of 10 length)
     * - was concurrent to an op submitted by client 1 that also removed some of the same segments,
     *     whose length totalled 5
     * - was concurrent to an op submitted by client 3 that removed some of the same segments,
     *     whose length totalled 10
     */
    overlapRemoveClients?: RedBlackTree<number, IOverlapClient>;
}

interface UnsequencedPartialLengthInfo {
    /**
     * Contains entries for all local operations.
     * The "seq" field of each entry actually corresponds to the delta at that localSeq on the local client.
     */
    partialLengths: PartialSequenceLengthsSet;

    /**
     * Only contains entries for segments (or aggregates thereof) which were concurrently deleted
     * by another client. Ordered by `seq` of the removing client.
     *
     * The "length" field of these entries is not populated. This is because pre-computing the lengths
     * of segments doesn't help given the usage pattern.
     *
     * These entries need both `seq` and `localSeq`, because a given segment remove is double-counted iff
     * the refSeq exceeds the seq of the remote remove AND the localSeq exceeds the localSeq of the local remove.
     */
    overlappingRemoves: LocalPartialSequenceLength[];

    /**
     * Cached keyed on refSeq which stores length information for the total overlap of removed segments at
     * that refSeq.
     * This information is derivable from the entries of `overlappingRemoves`.
     *
     * Like the `partialLengths` field, `seq` on each entry is actually the local seq.
     * See `computeOverlappingLocalRemoves` for more information.
     */
    cachedOverlappingByRefSeq: Map<number, PartialSequenceLengthsSet>;
}

interface LocalPartialSequenceLength extends PartialSequenceLength {
    /**
     * Local sequence number
     */
    localSeq: number;
}

/**
 * Keeps track of partial sums of segment lengths for all sequence numbers in the current collaboration window.
 * Only used during active collaboration.
 *
 * This class is associated with an internal node (block) of a MergeTree. It efficiently answers queries of the form
 * "What is the length of `block` from the perspective of some particular seq and clientId?".
 *
 * It also supports incremental updating of state for newly-sequenced ops that don't affect the structure of the
 * MergeTree.
 *
 * To answer these queries, it pre-builds several lists which track the length of the block at a per-sequence-number
 * level. These lists are:
 *
 * 1. (`partialLengths`): Stores the total length of the block.
 * 2. (`clientSeqNumbers[clientId]`): Stores only the total lengths of segments submitted by `clientId`. [see footnote]
 *
 * The reason both lists are necessary is that resolving the length of the block from the perspective of
 * (clientId, refSeq) requires including both of the following types of segments:
 * 1. Segments sequenced before `refSeq`
 * 2. Segments submitted by `clientId`
 *
 * This is possible with the above bookkeeping, using:
 *
 * (length of the block at the minimum sequence number)
 * + (partialLengths total length at refSeq)
 * + (clientSeqNumbers total length at most recent op)
 * - (clientSeqNumbers total length at refSeq)
 *
 * where the subtraction avoids double-counting segments submitted by clientId sequenced within the collab window.
 *
 * To enable reconnect, if constructed with `computeLocalPartials === true` it also supports querying for the length of
 * the block from the perspective of the local client at a particular `refSeq` and `localSeq`. This computation is
 * similar to the above:
 *
 * (length of the block at the minimum sequence number)
 * + (partialLengths total length at refSeq)
 * + (unsequenced edits' total length submitted before localSeq)
 * - (overlapping remove of the unsequenced edits' total length at refSeq)
 *
 * This algorithm scales roughly linearly with number of editing clients and the size of the collab window.
 * (certain unlikely sequences of operations may introduce log factors on those variables)
 *
 * Note: there is some slight complication with clientSeqNumbers resulting from the possibility of different clients
 * concurrently removing the same segment. See the field's documentation for more details.
 */
export class PartialSequenceLengths {
    public static options = {
        verify: false,
        zamboni: true,
    };

    /**
     * Combine the partial lengths of block's children
     * @param block - an interior node. If `recur` is false, it is assumed that each interior node child of this block
     * has its partials up to date.
     * @param collabWindow - segment window of the segment tree containing `block`.
     * @param recur - whether to recursively compute partial lengths for internal children of `block`.
     * This incurs more work, but gives correct bookkeeping in the case that a descendant in the merge tree has been
     * modified without bubbling up the resulting partial length change to this block's partials.
     * @param computeLocalPartials - whether to compute partial length information about local unsequenced ops.
     * This enables querying for the length of the block at a given localSeq, but incurs extra work.
     * Local partial information doesn't support `update`.
     */
    public static combine(
        block: IMergeBlock,
        collabWindow: CollaborationWindow,
        recur = false,
        computeLocalPartials = false,
    ): PartialSequenceLengths {
        const leafPartialLengths = PartialSequenceLengths.fromLeaves(block, collabWindow, computeLocalPartials);

        let hasInternalChild = false;
        const childPartials: PartialSequenceLengths[] = [];
        for (let i = 0; i < block.childCount; i++) {
            const child = block.children[i];
            if (!child.isLeaf()) {
                hasInternalChild = true;
                if (recur) {
                    child.partialLengths =
                        PartialSequenceLengths.combine(child, collabWindow, true, computeLocalPartials);
                }
                // eslint-disable-next-line @typescript-eslint/no-non-null-assertion
                childPartials.push(child.partialLengths!);
            }
        }

        // If there are no internal children, the PartialSequenceLengths returns from `fromLeaves` is exactly correct.
        // Otherwise, we must additively combine all of the children partial lengths to get this block's totals.
        const combinedPartialLengths = hasInternalChild ?
            new PartialSequenceLengths(collabWindow.minSeq, computeLocalPartials) : leafPartialLengths;
        if (hasInternalChild) {
            if (leafPartialLengths.partialLengths.size > 0) {
                // Some children were leaves; add combined partials from these segments
                childPartials.push(leafPartialLengths);
            }

            const childPartialsLen = childPartials.length;

            const childPartialLengths: PartialSequenceLength[][] = [];
            const childUnsequencedPartialLengths: PartialSequenceLength[][] = [];
            const childOverlapRemoves: LocalPartialSequenceLength[][] = [];
            for (let i = 0; i < childPartialsLen; i++) {
                const { segmentCount, minLength, partialLengths, unsequencedRecords } = childPartials[i];
                combinedPartialLengths.segmentCount += segmentCount;
                combinedPartialLengths.minLength += minLength;
                childPartialLengths.push(partialLengths.items as PartialSequenceLength[]);
                if (unsequencedRecords) {
                    childUnsequencedPartialLengths.push(
                        unsequencedRecords.partialLengths.items as PartialSequenceLength[]);
                    childOverlapRemoves.push(unsequencedRecords.overlappingRemoves);
                }
            }

            mergePartialLengths(childPartialLengths, combinedPartialLengths.partialLengths);

            if (computeLocalPartials) {
                combinedPartialLengths.unsequencedRecords = {
                    partialLengths: mergePartialLengths(childUnsequencedPartialLengths),
                    overlappingRemoves: Array.from(mergeSortedListsBySeq(childOverlapRemoves)),
                    cachedOverlappingByRefSeq: new Map(),
                };
            }

            for (const partial of combinedPartialLengths.partialLengths.items) {
                combinedPartialLengths.addClientSeqNumberFromPartial(partial);
            }
        }
        // TODO: incremental zamboni during build
        if (PartialSequenceLengths.options.zamboni) {
            combinedPartialLengths.zamboni(collabWindow);
        }

        if (PartialSequenceLengths.options.verify) {
            verify(combinedPartialLengths);
        }

        return combinedPartialLengths;
    }

    /**
     * @returns a PartialSequenceLengths structure which tracks only lengths of leaf children of the provided
     * IMergeBlock.
     */
    private static fromLeaves(
        block: IMergeBlock,
        collabWindow: CollaborationWindow,
        computeLocalPartials: boolean,
    ): PartialSequenceLengths {
        const combinedPartialLengths = new PartialSequenceLengths(collabWindow.minSeq, computeLocalPartials);
        combinedPartialLengths.segmentCount = block.childCount;

        function seqLTE(seq: number | undefined, minSeq: number) {
            return seq !== undefined && seq !== UnassignedSequenceNumber && seq <= minSeq;
        }

        for (let i = 0; i < block.childCount; i++) {
            const child = block.children[i];
            if (child.isLeaf()) {
                // Leaf segment
                const segment = child;
                if (seqLTE(segment.seq, collabWindow.minSeq)) {
                    combinedPartialLengths.minLength += segment.cachedLength;
                } else {
                    PartialSequenceLengths.insertSegment(combinedPartialLengths, segment);
                }
                const removalInfo = toRemovalInfo(segment);
                if (seqLTE(removalInfo?.removedSeq, collabWindow.minSeq)) {
                    combinedPartialLengths.minLength -= segment.cachedLength;
                } else if (removalInfo !== undefined) {
                    PartialSequenceLengths.insertSegment(
                        combinedPartialLengths,
                        segment,
                        removalInfo);
                }
            }
        }
        // Post-process correctly-ordered partials computing sums and creating
        // lists for each present client id
        const seqPartials = combinedPartialLengths.partialLengths;

        let prevLen = 0;
        for (const partial of seqPartials.items) {
            partial.len = prevLen + partial.seglen;
            prevLen = partial.len;
            combinedPartialLengths.addClientSeqNumberFromPartial(partial);
        }
        prevLen = 0;

        if (combinedPartialLengths.unsequencedRecords !== undefined) {
            const localPartials = combinedPartialLengths.unsequencedRecords.partialLengths;
            for (const partial of localPartials.items) {
                partial.len = prevLen + partial.seglen;
                prevLen = partial.len;
            }
        }

        if (PartialSequenceLengths.options.verify) {
            verify(combinedPartialLengths);
        }
        return combinedPartialLengths;
    }

    private static getOverlapClients(overlapClientIds: number[], seglen: number) {
        const bst = new RedBlackTree<number, IOverlapClient>(compareNumbers);
        for (const clientId of overlapClientIds) {
            bst.put(clientId, { clientId, seglen });
        }
        return bst;
    }

    private static accumulateRemoveClientOverlap(
        partialLength: PartialSequenceLength,
        overlapRemoveClientIds: number[],
        seglen: number) {
        if (partialLength.overlapRemoveClients) {
            for (const clientId of overlapRemoveClientIds) {
                const overlapClientNode = partialLength.overlapRemoveClients.get(clientId);
                if (!overlapClientNode) {
                    partialLength.overlapRemoveClients.put(clientId, { clientId, seglen });
                } else {
                    overlapClientNode.data.seglen += seglen;
                }
            }
        } else {
            partialLength.overlapRemoveClients =
                PartialSequenceLengths.getOverlapClients(overlapRemoveClientIds, seglen);
        }
    }

    /**
     * Inserts length information about the insertion of `segment` into `combinedPartialLengths.partialLengths`.
     * Does not update the clientSeqNumbers field to account for this segment.
     * If `removalInfo` is defined, this operation updates the bookkeeping to account for the removal of this
     * segment at the removedSeq instead.
     * When the insertion or removal of the segment is un-acked and `combinedPartialLengths` is meant to compute
     * such records, this does the analogous addition to the bookkeeping for the local segment in
     * `combinedPartialLengths.unsequencedRecords`.
     */
    private static insertSegment(
        combinedPartialLengths: PartialSequenceLengths,
        segment: ISegment,
        removalInfo?: IRemovalInfo) {
        const isLocal = (removalInfo === undefined && segment.seq === UnassignedSequenceNumber)
            || (removalInfo !== undefined && segment.removedSeq === UnassignedSequenceNumber);
        // eslint-disable-next-line @typescript-eslint/no-non-null-assertion
        let seqOrLocalSeq = isLocal ? segment.localSeq! : segment.seq!;
        let segmentLen = segment.cachedLength;
        let clientId = segment.clientId;
        let removeClientOverlap: number[] | undefined;

        if (removalInfo) {
            // eslint-disable-next-line @typescript-eslint/no-non-null-assertion
            seqOrLocalSeq = isLocal ? removalInfo.localRemovedSeq! : removalInfo.removedSeq;
            segmentLen = -segmentLen;
            // The client who performed the remove is always stored
            // in the first position of removalInfo.
            clientId = removalInfo.removedClientIds[0];
            const hasOverlap = removalInfo.removedClientIds.length > 1;
            removeClientOverlap = hasOverlap ? removalInfo.removedClientIds : undefined;
        }

        const partials = isLocal
            ? combinedPartialLengths.unsequencedRecords?.partialLengths
            : combinedPartialLengths.partialLengths;
        if (partials === undefined) {
            // Local partial but its computation isn't required
            return;
        }

        const firstGte = partials.firstGte(seqOrLocalSeq);

        let partialLengthEntry: PartialSequenceLength;
        if (firstGte?.seq === seqOrLocalSeq) {
            partialLengthEntry = firstGte;
            // Existing entry at this seq--this occurs for ops that insert/delete more than one segment.
            partialLengthEntry.seglen += segmentLen;
            if (removeClientOverlap) {
                PartialSequenceLengths.accumulateRemoveClientOverlap(
                    firstGte,
                    removeClientOverlap,
                    segmentLen);
            }
        } else {
            partialLengthEntry = {
                seq: seqOrLocalSeq,
                clientId,
                len: 0,
                seglen: segmentLen,
                overlapRemoveClients: removeClientOverlap
                    ? PartialSequenceLengths.getOverlapClients(removeClientOverlap, segmentLen)
                    : undefined,
            };

            partials.addOrUpdate(partialLengthEntry);
        }

        const { unsequencedRecords } = combinedPartialLengths;
        if (unsequencedRecords && removeClientOverlap && segment.localRemovedSeq !== undefined) {
            const localSeq = segment.localRemovedSeq;
            const localPartialLengthEntry: LocalPartialSequenceLength = {
                seq: seqOrLocalSeq,
                localSeq,
                clientId,
                len: 0,
                seglen: segmentLen,
            };
            let localIndexFirstGTE = 0;
            for (; localIndexFirstGTE < unsequencedRecords.overlappingRemoves.length; localIndexFirstGTE++) {
                if (unsequencedRecords.overlappingRemoves[localIndexFirstGTE].seq >= seqOrLocalSeq) {
                    break;
                }
            }

            insertIntoList(unsequencedRecords.overlappingRemoves, localIndexFirstGTE, localPartialLengthEntry);

            const tweakedLocalPartialEntry = {
                ...localPartialLengthEntry,
                seq: localSeq,
            };

            unsequencedRecords.partialLengths.addOrUpdate(tweakedLocalPartialEntry);
        }
    }

    private static addSeq(
        partialLengths: PartialSequenceLengthsSet,
        seq: number,
        seqSeglen: number,
        clientId?: number,
    ) {
        let seqPartialLen: PartialSequenceLength | undefined;
        let penultPartialLen: PartialSequenceLength | undefined;
        let pLen = partialLengths.latestLeq(seq);
        if (pLen) {
            if (pLen.seq === seq) {
                seqPartialLen = pLen;
                pLen = partialLengths.latestLeq(seq - 1);
                if (pLen) {
                    penultPartialLen = pLen;
                }
            } else {
                penultPartialLen = pLen;
            }
        }
        const len = penultPartialLen !== undefined ? penultPartialLen.len + seqSeglen : seqSeglen;
        if (seqPartialLen === undefined) {
            seqPartialLen = {
                clientId,
                len,
                seglen: seqSeglen,
                seq,
            };
            partialLengths.addOrUpdate(seqPartialLen);
        } else {
            seqPartialLen.seglen = seqSeglen;
            seqPartialLen.len = len;
            // Assert client id matches
        }
    }

    /**
     * Length of the block this PartialSequenceLength corresponds to when viewed at `minSeq`.
     */
    private minLength = 0;

    /**
     * Total number of segments in the subtree rooted at the block this PartialSequenceLength corresponds to.
     */
    private segmentCount = 0;

    /**
     * List of PartialSequenceLength objects--ordered by increasing seq--giving length information about
     * the block associated with this PartialSequenceLengths object.
     *
     * `partialLengths[i].len` contains the length of this block considering only sequenced segments with
     * `sequenceNumber <= partialLengths[i].seq`.
     */
    private readonly partialLengths: PartialSequenceLengthsSet = new PartialSequenceLengthsSet();

    /**
     * clientSeqNumbers[clientId] is a list of partial lengths for sequenced ops which either:
     * - were submitted by `clientId`.
     * - deleted a range containing segments that were concurrently deleted by `clientId`
     *
     * The second case is referred to as the "overlapping delete" case. It is necessary to avoid double-counting
     * the removal of those segments in queries including clientId.
     */
    private readonly clientSeqNumbers: PartialSequenceLengthsSet[] = [];

    /**
     * Contains information required to answer queries for the length of this segment from the perspective of
     * the local client but not including all local segments (i.e., `localSeq !== collabWindow.localSeq`).
     * This field is only computed if requested in the constructor (i.e. `computeLocalPartials === true`).
     */
    private unsequencedRecords: UnsequencedPartialLengthInfo | undefined;

    constructor(
        /**
         * The minimumSequenceNumber as defined by the collab window used in the last call to `update`,
         * or if no such calls have been made, the one used on construction.
        */
        public minSeq: number,
        computeLocalPartials: boolean) {
            if (computeLocalPartials) {
                this.unsequencedRecords = {
                    partialLengths: new PartialSequenceLengthsSet(),
                    overlappingRemoves: [],
                    cachedOverlappingByRefSeq: new Map(),
                };
            }
        }

    // Assume: seq is latest sequence number; no structural change to sub-tree, but a segment
    // with sequence number seq has been added within the sub-tree (and `update` has been called
    // on all descendant PartialSequenceLengths)
    // TODO: assert client id matches
    public update(
        node: IMergeBlock,
        seq: number,
        clientId: number,
        collabWindow: CollaborationWindow) {
        let seqSeglen = 0;
        let segCount = 0;
        // Compute length for seq across children
        for (let i = 0; i < node.childCount; i++) {
            const child = node.children[i];
            if (!child.isLeaf()) {
                const childBlock = child;
                // eslint-disable-next-line @typescript-eslint/no-non-null-assertion
                const branchPartialLengths = childBlock.partialLengths!;
                const partialLengths = branchPartialLengths.partialLengths;
                const leqPartial = partialLengths.latestLeq(seq);
                if (leqPartial) {
                    if (leqPartial.seq === seq) {
                        seqSeglen += leqPartial.seglen;
                    }
                }
                segCount += branchPartialLengths.segmentCount;
            } else {
                const segment = child;
                const removalInfo = toRemovalInfo(segment);

                if (segment.seq === seq) {
                    if (removalInfo?.removedSeq !== seq) {
                        seqSeglen += segment.cachedLength;
                    }
                } else {
                    if (removalInfo?.removedSeq === seq) {
                        seqSeglen -= segment.cachedLength;
                    }
                }
                segCount++;
            }
        }
        this.segmentCount = segCount;
        this.unsequencedRecords = undefined;

        PartialSequenceLengths.addSeq(this.partialLengths, seq, seqSeglen, clientId);
        this.clientSeqNumbers[clientId] ??= new PartialSequenceLengthsSet();
        PartialSequenceLengths.addSeq(this.clientSeqNumbers[clientId], seq, seqSeglen);
        if (PartialSequenceLengths.options.zamboni) {
            this.zamboni(collabWindow);
        }
        if (PartialSequenceLengths.options.verify) {
            verify(this);
        }
    }

    /**
     * Returns the length of this block as viewed from the perspective of `clientId` at `refSeq`.
     * This is the total length of all segments sequenced at or before refSeq OR submitted by `clientId`.
     * If `clientId` is the local client, `localSeq` can also be provided. In that case, it is the total
     * length of all segments submitted at or before `refSeq` in addition to any local, unacked segments
     * with `segment.localSeq <= localSeq`.
     *
     * Note: the local case (where `localSeq !== undefined`) is only supported on a PartialSequenceLength object
     * constructed with `computeLocalPartials` set to true and not subsequently updated with `update`.
     */
    public getPartialLength(refSeq: number, clientId: number, localSeq?: number) {
        let pLen = this.minLength;
        const cliLatestIndex = this.cliLatest(clientId);
        const cliSeq = this.clientSeqNumbers[clientId];
        pLen += this.partialLengths.latestLeq(refSeq)?.len ?? 0;

        if (localSeq === undefined) {
            if (cliLatestIndex >= 0) {
                const cliLatest = cliSeq.items[cliLatestIndex];
                if (cliLatest.seq > refSeq) {
                    // The client has local edits after refSeq, add in the length adjustments
                    pLen += cliLatest.len;
                    const precedingCli = this.cliLatestLEQ(clientId, refSeq);
                    if (precedingCli) {
                        // Subtract out double-counted lengths: segments still in the collab window but before
                        // the refSeq submitted by the client we're querying for were counted in each addition above.
                        pLen -= precedingCli.len;
                    }
                }
            }
        } else {
            assert(this.unsequencedRecords !== undefined,
                0x39f /* Local getPartialLength invoked without computing local partials. */);
            const unsequencedPartialLengths = this.unsequencedRecords.partialLengths;
            // Local segments at or before localSeq should also be included
            const local = unsequencedPartialLengths.latestLeq(localSeq);
            if (local) {
                pLen += local.len;

                // Lastly, we must subtract out any double-counted removes, which occur if a currently un-acked local
                // remove overlaps with a remote client's remove that occurred at sequence number <=refSeq.
                pLen -= this.computeOverlappingLocalRemoves(refSeq, localSeq);
            }
        }
        return pLen;
    }

    /**
     * Computes the seglen for the double-counted removed overlap at (refSeq, localSeq). This logic is equivalent
     * to the following:
     *
     * ```typescript
     *   let total = 0;
     *   for (const partialLength of this.unsequencedRecords!.overlappingRemoves) {
     *       if (partialLength.seq > refSeq) {
     *           break;
     *       }
     *
     *      if (partialLength.localSeq <= localSeq) {
     *          total += partialLength.seglen;
     *      }
     *   }
     *
     *   return total;
     * ```
     *
     * Reconnect happens to only need to compute these lengths for two refSeq values: before and
     * after the rebase. Since these lists potentially scale with O(collab window * number of local edits)
     * and potentially need to be queried for each local op that gets rebased,
     * we cache the results for a given refSeq in `this.unsequencedRecords.cachedOverlappingByRefSeq` so
     * that they can be binary-searched the same way the usual partialLengths lists are.
     */
    private computeOverlappingLocalRemoves(refSeq: number, localSeq: number): number {
        if (this.unsequencedRecords === undefined) {
            return 0;
        }

        let cachedOverlapPartials = this.unsequencedRecords.cachedOverlappingByRefSeq.get(refSeq);
        if (!cachedOverlapPartials) {
            const partials: PartialSequenceLengthsSet = new PartialSequenceLengthsSet();
            for (const partial of this.unsequencedRecords.overlappingRemoves) {
                if (partial.seq > refSeq) {
                    break;
                }

                partials.addOrUpdate({ ...partial, seq: partial.localSeq, len: 0 });
            }
            // This coalesces entries with the same localSeq as well as computes overall lengths.
            cachedOverlapPartials = partials;
            this.unsequencedRecords.cachedOverlappingByRefSeq.set(refSeq, cachedOverlapPartials);
        }

        const overlap = cachedOverlapPartials.latestLeq(localSeq);
        return overlap?.len ?? 0;
    }

    public toString(glc?: (id: number) => string, indentCount = 0) {
        let buf = "";
        for (const partial of this.partialLengths.items) {
            buf += `(${partial.seq},${partial.len}) `;
        }

        // eslint-disable-next-line @typescript-eslint/no-for-in-array, no-restricted-syntax
        for (const clientId in this.clientSeqNumbers) {
            if (this.clientSeqNumbers[clientId].size > 0) {
                buf += `Client `;
                buf += glc ? `${glc(+clientId)}` : `${clientId}`;
                buf += "[";
                for (const partial of this.clientSeqNumbers[clientId].items) {
                    buf += `(${partial.seq},${partial.len})`;
                }
                buf += "]";
            }
        }
        buf = `min(seq ${this.minSeq}): ${this.minLength}; sc: ${this.segmentCount};${buf}`;
        return buf;
    }

    // Clear away partial sums for sequence numbers earlier than the current window
    private zamboni(segmentWindow: CollaborationWindow) {
        this.minLength += this.partialLengths.copyDown(segmentWindow.minSeq);
        this.minSeq = segmentWindow.minSeq;
        // eslint-disable-next-line @typescript-eslint/no-for-in-array, guard-for-in, no-restricted-syntax
        for (const clientId in this.clientSeqNumbers) {
            const cliPartials = this.clientSeqNumbers[clientId];
            if (cliPartials) {
                cliPartials.copyDown(segmentWindow.minSeq);
            }
        }
    }

    private addClientSeqNumber(clientId: number, seq: number, seglen: number) {
        this.clientSeqNumbers[clientId] ??= new PartialSequenceLengthsSet();
        const cli = this.clientSeqNumbers[clientId];
        cli.addOrUpdate({ seq, len: 0, seglen });
    }

    // Assumes sequence number already coalesced and that this is called in increasing `seq` order.
    private addClientSeqNumberFromPartial(partialLength: PartialSequenceLength) {
        // eslint-disable-next-line @typescript-eslint/no-non-null-assertion
        this.addClientSeqNumber(partialLength.clientId!, partialLength.seq, partialLength.seglen);
        if (partialLength.overlapRemoveClients) {
            partialLength.overlapRemoveClients.map((oc: Property<number, IOverlapClient>) => {
                // Original client entry was handled above
                if (partialLength.clientId !== oc.data.clientId) {
                    this.addClientSeqNumber(oc.data.clientId, partialLength.seq, oc.data.seglen);
                }
                return true;
            });
        }
    }

<<<<<<< HEAD
    private cliLatestLEQ(clientId: number, refSeq: number) {
        const cliSeqs = this.clientSeqNumbers[clientId];
        return cliSeqs ? latestLEQ(cliSeqs, refSeq) : -1;
=======
    private cliLatestLEQ(clientId: number, refSeq: number): PartialSequenceLength | undefined {
        return this.clientSeqNumbers[clientId]?.latestLeq(refSeq);
>>>>>>> 92fc27b9
    }

    private cliLatest(clientId: number) {
        const cliSeqs = this.clientSeqNumbers[clientId];
<<<<<<< HEAD
        return cliSeqs && (cliSeqs.length > 0) ? cliSeqs.length - 1 : -1;
=======
        if (cliSeqs && (cliSeqs.size > 0)) {
            return cliSeqs.size - 1;
        } else {
            return -1;
        }
>>>>>>> 92fc27b9
    }
}

/* eslint-disable @typescript-eslint/dot-notation */
function verifyPartialLengths(
    partialSeqLengths: PartialSequenceLengths,
    partialLengths: PartialSequenceLengthsSet,
    clientPartials: boolean,
) {
    if (partialLengths.size === 0) { return 0; }

    let lastSeqNum = 0;
    let accumSegLen = 0;
    let count = 0;

    for (const partialLength of partialLengths.items) {
        // Count total number of partial length
        count++;

        // Sequence number should be larger or equal to minseq
        assert(partialSeqLengths.minSeq <= partialLength.seq, 0x054 /* "Sequence number less than minSeq!" */);

        // Sequence number should be sorted
        assert(lastSeqNum < partialLength.seq, 0x055 /* "Sequence number is not sorted!" */);
        lastSeqNum = partialLength.seq;

        // Len is a accumulation of all the seglen adjustments
        accumSegLen += partialLength.seglen;
        if (accumSegLen !== partialLength.len) {
            assert(false, 0x056 /* "Unexpected total for accumulation of all seglen adjustments!" */);
        }

        if (clientPartials) {
            // Client partials used to track local edits so we can account for them some refSeq.
            // But the information we keep track of are since minSeq, so we keep track of more history
            // then needed, and some of them doesn't make sense to be used for length calculations
            // e.g. if you have this sequence, where the minSeq is #5 because of other clients
            //    seq 10: client 1: insert seg #1
            //    seq 11: client 2: delete seg #2 refseq: 10
            // minLength is 0, we would have keep a record of seglen: -1 for clientPartialLengths for client 2
            // So if you ask for partial length for client 2 @ seq 5, we will have return -1.
            // However, that combination is invalid, since we should never see any ops with refseq < 10 for
            // client 2 after seq 11.
        } else {
            // Len adjustment should not make length negative
            if (partialSeqLengths["minLength"] + partialLength.len < 0) {
                assert(false, 0x057 /* "Negative length after length adjustment!" */);
            }
        }

        if (partialLength.overlapRemoveClients) {
            // Only the flat partialLengths can have overlapRemoveClients, the per client view shouldn't
            assert(!clientPartials, 0x058 /* "Both overlapRemoveClients and clientPartials are set!" */);

            // Each overlap client count as one, but the first remove to sequence was already counted.
            // (this aligns with the logic to omit the removing client in `addClientSeqNumberFromPartial`)
            count += partialLength.overlapRemoveClients.size() - 1;
        }
    }
    return count;
}

function verify(partialSeqLengths: PartialSequenceLengths) {
    if (partialSeqLengths["clientSeqNumbers"]) {
        let cliCount = 0;
        for (const cliSeq of partialSeqLengths["clientSeqNumbers"]) {
            if (cliSeq) {
                cliCount += verifyPartialLengths(partialSeqLengths, cliSeq, true);
            }
        }

        // If we have client view, we should have the flat view
        assert(!!partialSeqLengths["partialLengths"], 0x059 /* "Client view exists but flat view does not!" */);
        const flatCount = verifyPartialLengths(partialSeqLengths, partialSeqLengths["partialLengths"], false);

        // The number of partial lengths on the client view and flat view should be the same
        assert(flatCount === cliCount,
            0x05a /* "Mismatch between number of partial lengths on client and flat views!" */);
    } else {
        // If we don't have a client view, we shouldn't have the flat view either
        assert(!partialSeqLengths["partialLengths"], 0x05b /* "Flat view exists but client view does not!" */);
    }
}
/* eslint-enable @typescript-eslint/dot-notation */

/**
 * Clones an `overlapRemoveClients` red-black tree.
 */
function cloneOverlapRemoveClients(
    oldTree: RedBlackTree<number, IOverlapClient> | undefined,
): RedBlackTree<number, IOverlapClient> | undefined {
    if (!oldTree) { return undefined; }
    const newTree = new RedBlackTree<number, IOverlapClient>(compareNumbers);
    oldTree.map((bProp: Property<number, IOverlapClient>) => {
        newTree.put(bProp.data.clientId, { ...bProp.data });
        return true;
    });
    return newTree;
}

/**
 * Combines the `overlapRemoveClients` field of two `PartialSequenceLength` objects,
 * modifying the first PartialSequenceLength's bookkeeping in-place.
 *
 * Combination is performed additively on `seglen` on a per-client basis.
 */
export function combineOverlapClients(a: PartialSequenceLength, b: PartialSequenceLength) {
    const overlapRemoveClientsA = a.overlapRemoveClients;
    if (overlapRemoveClientsA) {
        if (b.overlapRemoveClients) {
            b.overlapRemoveClients.map((bProp: Property<number, IOverlapClient>) => {
                const aProp = overlapRemoveClientsA.get(bProp.key);
                if (aProp) {
                    aProp.data.seglen += bProp.data.seglen;
                } else {
                    overlapRemoveClientsA.put(bProp.data.clientId, { ...bProp.data });
                }
                return true;
            });
        }
    } else {
        a.overlapRemoveClients = cloneOverlapRemoveClients(b.overlapRemoveClients);
    }
}

/**
 * Given a number of seq-sorted `partialLength` lists, merges them into a combined seq-sorted `partialLength`
 * list. This merge includes coalescing `PartialSequenceLength` entries at the same seq.
 *
 * Ex: merging the following two lists (some information omitted on each PartialSequenceLength):
 * ```typescript
 * [{ seq: 1, seglen: 5 }, { seq: 3, seglen: -1 }]
 * [{ seq: 1, seglen: -3 }, { seq: 2: seglen: 4 }]
 * ```
 * would produce
 * ```typescript
 * [{ seq: 1, seglen: 2 }, { seq: 2, seglen: 4 }, { seq: 3, seglen: -1 }]
 * ```
 */
function mergePartialLengths(
    childPartialLengths: PartialSequenceLength[][],
    mergedLengths: PartialSequenceLengthsSet = new PartialSequenceLengthsSet(),
): PartialSequenceLengthsSet {
    for (const partialLength of mergeSortedListsBySeq(childPartialLengths)) {
        mergedLengths.addOrUpdate({
            ...partialLength,
            overlapRemoveClients: cloneOverlapRemoveClients(partialLength.overlapRemoveClients),
        });
    }
    return mergedLengths;
}

/**
 * Given a collection of PartialSequenceLength lists--each sorted by sequence number--returns an iterable that yields
 * each PartialSequenceLength in sequence order.
 *
 * This is equivalent to flattening the input list and sorting it by sequence number. If the number of lists to merge is
 * a constant, however, this approach is advantageous asymptotically.
 */
function mergeSortedListsBySeq<T extends PartialSequenceLength>(lists: T[][]): Iterable<T> {
    class PartialSequenceLengthIterator {
        /**
         * nextSmallestIndex[i] is the next element of sublists[i] to check.
         * In other words, the iterator has already yielded elements of sublists[i] *up through*
         * sublists[i][nextSmallestIndex[i] - 1].
         */
        private readonly nextSmallestIndex: number[];

        constructor(private readonly sublists: T[][]) {
            this.nextSmallestIndex = new Array(sublists.length);
            for (let i = 0; i < sublists.length; i++) {
                this.nextSmallestIndex[i] = 0;
            }
        }

        public next(): { value: T; done: false; } | { value: undefined; done: true; } {
            const len = this.sublists.length;
            let currentMin: T | undefined;
            let currentMinIndex: number | undefined;
            for (let i = 0; i < len; i++) {
                const candidateIndex = this.nextSmallestIndex[i];
                if (candidateIndex < this.sublists[i].length) {
                    const candidate = this.sublists[i][candidateIndex];
                    if (!currentMin || candidate.seq < currentMin.seq) {
                        currentMin = candidate;
                        currentMinIndex = i;
                    }
                }
            }

            if (currentMin) {
                // eslint-disable-next-line @typescript-eslint/no-non-null-assertion
                this.nextSmallestIndex[currentMinIndex!]++;
                return { value: currentMin, done: false };
            } else {
                return { value: undefined, done: true };
            }
        }
    }

    return { [Symbol.iterator]: () => new PartialSequenceLengthIterator(lists) };
}

function insertIntoList<T>(list: T[], index: number, elem: T): void {
    if (index < list.length) {
        for (let k = list.length; k > index; k--) {
            list[k] = list[k - 1];
        }
        list[index] = elem;
    } else {
        list.push(elem);
    }
}<|MERGE_RESOLUTION|>--- conflicted
+++ resolved
@@ -806,27 +806,17 @@
         }
     }
 
-<<<<<<< HEAD
-    private cliLatestLEQ(clientId: number, refSeq: number) {
-        const cliSeqs = this.clientSeqNumbers[clientId];
-        return cliSeqs ? latestLEQ(cliSeqs, refSeq) : -1;
-=======
     private cliLatestLEQ(clientId: number, refSeq: number): PartialSequenceLength | undefined {
         return this.clientSeqNumbers[clientId]?.latestLeq(refSeq);
->>>>>>> 92fc27b9
     }
 
     private cliLatest(clientId: number) {
         const cliSeqs = this.clientSeqNumbers[clientId];
-<<<<<<< HEAD
-        return cliSeqs && (cliSeqs.length > 0) ? cliSeqs.length - 1 : -1;
-=======
         if (cliSeqs && (cliSeqs.size > 0)) {
             return cliSeqs.size - 1;
         } else {
             return -1;
         }
->>>>>>> 92fc27b9
     }
 }
 
