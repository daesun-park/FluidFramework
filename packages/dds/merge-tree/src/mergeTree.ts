/*!
 * Copyright (c) Microsoft Corporation and contributors. All rights reserved.
 * Licensed under the MIT License.
 */
/* eslint-disable max-lines */
/* eslint-disable @typescript-eslint/no-non-null-assertion */
/* eslint-disable @typescript-eslint/consistent-type-assertions */

/* eslint-disable no-bitwise */

import { assert } from "@fluidframework/common-utils";
import {
    Comparer,
    Heap,
    List,
    ListMakeHead,
    Stack,
} from "./collections";
import {
    LocalClientId,
    NonCollabClient,
    TreeMaintenanceSequenceNumber,
    UnassignedSequenceNumber,
    UniversalSequenceNumber,
} from "./constants";
import { LocalReference, LocalReferenceCollection } from "./localReference";
import {
    IMergeTreeDeltaOpArgs,
    IMergeTreeSegmentDelta,
    MergeTreeDeltaCallback,
    MergeTreeMaintenanceCallback,
    MergeTreeMaintenanceType,
} from "./mergeTreeDeltaCallback";
import { TrackingGroupCollection } from "./mergeTreeTracking";
import {
    ICombiningOp,
    IJSONSegment,
    IMarkerDef,
    IRelativePosition,
    MergeTreeDeltaType,
    ReferenceType,
} from "./ops";
import { PartialSequenceLengths } from "./partialLengths";
import {
    clone,
    createMap,
    extend,
    extendIfUndefined,
    MapLike,
    matchProperties,
    PropertySet,
} from "./properties";
import { SegmentGroupCollection } from "./segmentGroupCollection";
import { PropertiesManager } from "./segmentPropertiesManager";

export interface ReferencePosition {
    properties?: PropertySet;
    refType: ReferenceType;
    // True if this reference is a segment.
    isLeaf(): boolean;
    getSegment(): ISegment | undefined;
    getOffset(): number;
    addProperties(newProps: PropertySet, op?: ICombiningOp): void;
    hasTileLabels(): boolean;
    hasRangeLabels(): boolean;
    hasTileLabel(label: string): boolean;
    hasRangeLabel(label: string): boolean;
    getTileLabels(): string[] | undefined;
    getRangeLabels(): string[] | undefined;
}

export type RangeStackMap = MapLike<Stack<ReferencePosition>>;

export interface IMergeNodeCommon {
    parent?: IMergeBlock;
    /**
     * The length of the contents of the node.
     */
    cachedLength: number;
    index: number;
    ordinal: string;
    isLeaf(): this is ISegment;
}

export type IMergeNode = IMergeBlock | ISegment;

// Node with segments as children
export interface IMergeBlock extends IMergeNodeCommon {
    needsScour?: boolean;
    childCount: number;
    children: IMergeNode[];
    partialLengths?: PartialSequenceLengths;
    hierBlock(): IHierBlock | undefined;
    assignChild(child: IMergeNode, index: number, updateOrdinal?: boolean): void;
    setOrdinal(child: IMergeNode, index: number): void;
}

export interface IHierBlock extends IMergeBlock {
    hierToString(indentCount: number): string;
    addNodeReferences(mergeTree: MergeTree, node: IMergeNode): void;
    rightmostTiles: MapLike<ReferencePosition>;
    leftmostTiles: MapLike<ReferencePosition>;
    rangeStacks: RangeStackMap;
}

export interface IRemovalInfo {
    removedSeq: number;
    removedClientIds: number[];
}
export function toRemovalInfo(maybe: Partial<IRemovalInfo> | undefined): IRemovalInfo | undefined {
    if (maybe?.removedClientIds !== undefined && maybe?.removedSeq !== undefined) {
        return maybe as IRemovalInfo;
    }
    assert(maybe?.removedClientIds === undefined && maybe?.removedSeq === undefined,
        "both removedClientIds and removedSeq should be set or not set");
}

/**
 * A segment representing a portion of the merge tree.
 */
export interface ISegment extends IMergeNodeCommon, Partial<IRemovalInfo> {
    readonly type: string;
    readonly segmentGroups: SegmentGroupCollection;
    readonly trackingCollection: TrackingGroupCollection;
    propertyManager?: PropertiesManager;
    localSeq?: number;
    localRemovedSeq?: number;
    seq?: number;  // If not present assumed to be previous to window min
    clientId: number;
    localRefs?: LocalReferenceCollection;
    properties?: PropertySet;
    addProperties(
        newProps: PropertySet,
        op?: ICombiningOp,
        seq?: number,
        collabWindow?: CollaborationWindow,
    ): PropertySet | undefined;
    clone(): ISegment;
    canAppend(segment: ISegment): boolean;
    append(segment: ISegment): void;
    splitAt(pos: number): ISegment | undefined;
    toJSONObject(): any;
    /**
     * Acks the current segment against the segment group, op, and merge tree.
     *
     * Throws error if the segment state doesn't match segment group or op.
     * E.g. Segment group not first is pending queue.
     * Inserted segment does not have unassigned sequence number.
     *
     * Returns true if the op  modifies the segment, otherwise false.
     * The only current false case is overlapping remove, where a segment is removed
     * by a previously sequenced operation before the current operation is acked.
     */
    ack(segmentGroup: SegmentGroup, opArgs: IMergeTreeDeltaOpArgs, mergeTree: MergeTree): boolean;
}

export interface IMarkerModifiedAction {
    // eslint-disable-next-line @typescript-eslint/prefer-function-type
    (marker: Marker): void;
}

export interface ISegmentAction<TClientData> {
    // eslint-disable-next-line @typescript-eslint/prefer-function-type
    (segment: ISegment, pos: number, refSeq: number, clientId: number, start: number,
        end: number, accum: TClientData): boolean;
}

export interface ISegmentChanges {
    next?: ISegment;
    replaceCurrent?: ISegment;
}

export interface BlockAction<TClientData> {
    // eslint-disable-next-line @typescript-eslint/prefer-function-type
    (
        block: IMergeBlock,
        pos: number,
        refSeq: number,
        clientId: number,
        start: number | undefined,
        end: number | undefined,
        accum: TClientData,
    ): boolean;
}

export interface NodeAction<TClientData> {
    // eslint-disable-next-line @typescript-eslint/prefer-function-type
    (
        node: IMergeNode,
        pos: number,
        refSeq: number,
        clientId: number,
        start: number | undefined,
        end: number | undefined,
        clientData: TClientData,
    ): boolean;
}

export interface IncrementalSegmentAction<TContext> {
    (segment: ISegment, state: IncrementalMapState<TContext>);
}

export interface IncrementalBlockAction<TContext> {
    (state: IncrementalMapState<TContext>);
}

export interface BlockUpdateActions {
    child: (block: IMergeBlock, index: number) => void;
}

export interface InsertContext {
    candidateSegment?: ISegment;
    prepareEvents?: boolean;
    structureChange?: boolean;
    leaf: (segment: ISegment | undefined, pos: number, ic: InsertContext) => ISegmentChanges;
    continuePredicate?: (continueFromBlock: IMergeBlock) => boolean;
}

export interface SegmentActions<TClientData> {
    leaf?: ISegmentAction<TClientData>;
    shift?: NodeAction<TClientData>;
    contains?: NodeAction<TClientData>;
    pre?: BlockAction<TClientData>;
    post?: BlockAction<TClientData>;
}

export interface IncrementalSegmentActions<TContext> {
    leaf: IncrementalSegmentAction<TContext>;
    pre?: IncrementalBlockAction<TContext>;
    post?: IncrementalBlockAction<TContext>;
}

export interface SearchResult {
    text: string;
    pos: number;
}

export interface MergeTreeStats {
    maxHeight: number;
    nodeCount: number;
    leafCount: number;
    removedLeafCount: number;
    liveCount: number;
    histo: number[];
    windowTime?: number;
    packTime?: number;
    ordTime?: number;
    maxOrdTime?: number;
}

export interface SegmentGroup {
    segments: ISegment[];
    localSeq: number;
}

export class MergeNode implements IMergeNodeCommon {
    index: number = 0;
    ordinal: string = "";
    parent?: IMergeBlock;
    cachedLength: number = 0;

    isLeaf() {
        return false;
    }
}

function addTile(tile: ReferencePosition, tiles: object) {
    const tileLabels = tile.getTileLabels();
    if (tileLabels) {
        for (const tileLabel of tileLabels) {
            tiles[tileLabel] = tile;
        }
    }
}

function addTileIfNotPresent(tile: ReferencePosition, tiles: object) {
    const tileLabels = tile.getTileLabels();
    if (tileLabels) {
        for (const tileLabel of tileLabels) {
            if (tiles[tileLabel] === undefined) {
                tiles[tileLabel] = tile;
            }
        }
    }
}

function applyStackDelta(currentStackMap: RangeStackMap, deltaStackMap: RangeStackMap) {
    // eslint-disable-next-line guard-for-in, no-restricted-syntax
    for (const label in deltaStackMap) {
        const deltaStack = deltaStackMap[label];
        if (!deltaStack.empty()) {
            let currentStack = currentStackMap[label];
            if (currentStack === undefined) {
                currentStack = new Stack<ReferencePosition>();
                currentStackMap[label] = currentStack;
            }
            for (const delta of deltaStack.items) {
                applyRangeReference(currentStack, delta);
            }
        }
    }
}

function applyRangeReference(stack: Stack<ReferencePosition>, delta: ReferencePosition) {
    if (delta.refType & ReferenceType.NestBegin) {
        stack.push(delta);
        return true;
    } else {
        // Assume delta is end reference
        const top = stack.top();
        // TODO: match end with begin
        if (top && (top.refType & ReferenceType.NestBegin)) {
            stack.pop();
        } else {
            stack.push(delta);
        }
        return false;
    }
}

function addNodeReferences(
    mergeTree: MergeTree, node: IMergeNode,
    rightmostTiles: MapLike<ReferencePosition>,
    leftmostTiles: MapLike<ReferencePosition>, rangeStacks: RangeStackMap) {
    function updateRangeInfo(label: string, refPos: ReferencePosition) {
        let stack = rangeStacks[label];
        if (stack === undefined) {
            stack = new Stack<ReferencePosition>();
            rangeStacks[label] = stack;
        }
        applyRangeReference(stack, refPos);
    }
    if (node.isLeaf()) {
        const segment = node;
        if ((mergeTree.localNetLength(segment) ?? 0) > 0) {
            if (Marker.is(segment)) {
                const markerId = segment.getId();
                // Also in insertMarker but need for reload segs case
                // can add option for this only from reload segs
                if (markerId) {
                    mergeTree.mapIdToSegment(markerId, segment);
                }
                if (segment.refType & ReferenceType.Tile) {
                    addTile(segment, rightmostTiles);
                    addTileIfNotPresent(segment, leftmostTiles);
                }
                if (segment.refType & (ReferenceType.NestBegin | ReferenceType.NestEnd)) {
                    const rangeLabels = segment.getRangeLabels();
                    if (rangeLabels) {
                        for (const label of segment.getRangeLabels()!) {
                            updateRangeInfo(label, segment);
                        }
                    }
                }
            } else {
                const baseSegment = node as BaseSegment;
                if (baseSegment.localRefs && (baseSegment.localRefs.hierRefCount !== undefined) &&
                    (baseSegment.localRefs.hierRefCount > 0)) {
                    for (const lref of baseSegment.localRefs) {
                        if (lref.refType & ReferenceType.Tile) {
                            addTile(lref, rightmostTiles);
                            addTileIfNotPresent(lref, leftmostTiles);
                        }
                        if (lref.refType & (ReferenceType.NestBegin | ReferenceType.NestEnd)) {
                            for (const label of lref.getRangeLabels()!) {
                                updateRangeInfo(label, lref);
                            }
                        }
                    }
                }
            }
        }
    } else {
        const block = <IHierBlock>node;
        applyStackDelta(rangeStacks, block.rangeStacks);
        extend(rightmostTiles, block.rightmostTiles);
        extendIfUndefined(leftmostTiles, block.leftmostTiles);
    }
}

export function ordinalToArray(ord: string) {
    const a: number[] = [];
    if (ord) {
        for (let i = 0, len = ord.length; i < len; i++) {
            a.push(ord.charCodeAt(i));
        }
    }
    return a;
}

// Note that the actual branching factor of the MergeTree is `MaxNodesInBlock - 1`.  This is because
// the MergeTree always inserts first, then checks for overflow and splits if the child count equals
// `MaxNodesInBlock`.  (i.e., `MaxNodesInBlock` contains 1 extra slot for temporary storage to
// facilitate splits.)
export const MaxNodesInBlock = 8;

export class MergeBlock extends MergeNode implements IMergeBlock {
    public children: IMergeNode[];
    public constructor(public childCount: number) {
        super();
        this.children = new Array<IMergeNode>(MaxNodesInBlock);
    }

    public hierBlock(): HierMergeBlock | undefined {
        return undefined;
    }

    public setOrdinal(child: IMergeNode, index: number) {
        let childCount = this.childCount;
        if (childCount === 8) {
            childCount = 7;
        }
        assert((childCount >= 1) && (childCount <= 7), 0x040 /* "Child count is not within [1,7] range!" */);
        let localOrdinal: number;
        const ordinalWidth = 1 << (MaxNodesInBlock - (childCount + 1));
        if (index === 0) {
            localOrdinal = ordinalWidth - 1;
        } else {
            const prevOrd = this.children[index - 1].ordinal;
            const prevOrdCode = prevOrd.charCodeAt(prevOrd.length - 1);
            localOrdinal = prevOrdCode + ordinalWidth;
        }
        child.ordinal = this.ordinal + String.fromCharCode(localOrdinal);
        assert(child.ordinal.length === (this.ordinal.length + 1), 0x041 /* "Unexpected child ordinal length!" */);
        if (index > 0) {
            assert(
                child.ordinal > this.children[index - 1].ordinal,
                0x042, /* "Child ordinal <= previous sibling ordinal!" */
            );
        }
    }

    public assignChild(child: IMergeNode, index: number, updateOrdinal = true) {
        child.parent = this;
        child.index = index;
        if (updateOrdinal) {
            this.setOrdinal(child, index);
        }
        this.children[index] = child;
    }
}

class HierMergeBlock extends MergeBlock implements IMergeBlock {
    public rightmostTiles: MapLike<ReferencePosition>;
    public leftmostTiles: MapLike<ReferencePosition>;
    public rangeStacks: MapLike<Stack<ReferencePosition>>;

    constructor(childCount: number) {
        super(childCount);
        this.rightmostTiles = createMap<ReferencePosition>();
        this.leftmostTiles = createMap<ReferencePosition>();
        this.rangeStacks = createMap<Stack<ReferencePosition>>();
    }

    public addNodeReferences(mergeTree: MergeTree, node: IMergeNode) {
        addNodeReferences(mergeTree, node, this.rightmostTiles, this.leftmostTiles,
            this.rangeStacks);
    }

    public hierBlock() {
        return this;
    }

    public hierToString(indentCount: number) {
        let strbuf = "";
        // eslint-disable-next-line guard-for-in, no-restricted-syntax
        for (const key in this.rangeStacks) {
            const stack = this.rangeStacks[key];
            strbuf += internedSpaces(indentCount);
            strbuf += `${key}: `;
            for (const item of stack.items) {
                strbuf += `${item.toString()} `;
            }
            strbuf += "\n";
        }
        return strbuf;
    }
}

function nodeTotalLength(mergeTree: MergeTree, node: IMergeNode) {
    if (!node.isLeaf()) {
        return node.cachedLength;
    }
    return mergeTree.localNetLength(node);
}

export abstract class BaseSegment extends MergeNode implements ISegment {
    public clientId: number = LocalClientId;
    public seq: number = UniversalSequenceNumber;
    public removedSeq?: number;
    public removedClientIds?: number[];
    public readonly segmentGroups: SegmentGroupCollection = new SegmentGroupCollection(this);
    public readonly trackingCollection: TrackingGroupCollection = new TrackingGroupCollection(this);
    public propertyManager?: PropertiesManager;
    public properties?: PropertySet;
    public localRefs?: LocalReferenceCollection;
    public abstract readonly type: string;
    public localSeq?: number;
    public localRemovedSeq?: number;

    public addProperties(newProps: PropertySet, op?: ICombiningOp, seq?: number, collabWindow?: CollaborationWindow) {
        if (!this.propertyManager) {
            this.propertyManager = new PropertiesManager();
        }
        if (!this.properties) {
            this.properties = createMap<any>();
        }
        return this.propertyManager.addProperties(
            this.properties,
            newProps,
            op,
            seq,
            collabWindow && collabWindow.collaborating,
        );
    }

    public hasProperty(key: string): boolean {
        return !!this.properties && (this.properties[key] !== undefined);
    }

    public isLeaf() {
        return true;
    }

    protected cloneInto(b: ISegment) {
        b.clientId = this.clientId;
        // TODO: deep clone properties
        b.properties = clone(this.properties);
        b.removedClientIds = this.removedClientIds?.slice();
        // TODO: copy removed client overlap and branch removal info
        b.removedSeq = this.removedSeq;
        b.seq = this.seq;
    }

    public canAppend(segment: ISegment): boolean {
        return false;
    }

    protected addSerializedProps(jseg: IJSONSegment) {
        if (this.properties) {
            jseg.props = this.properties;
        }
    }

    public abstract toJSONObject(): any;

    public ack(segmentGroup: SegmentGroup, opArgs: IMergeTreeDeltaOpArgs, mergeTree: MergeTree): boolean {
        const currentSegmentGroup = this.segmentGroups.dequeue();
        assert(currentSegmentGroup === segmentGroup, 0x043 /* "On ack, unexpected segmentGroup!" */);
        switch (opArgs.op.type) {
            case MergeTreeDeltaType.ANNOTATE:
                assert(!!this.propertyManager, 0x044 /* "On annotate ack, missing segment property manager!" */);
                this.propertyManager.ackPendingProperties(opArgs.op);
                return true;

            case MergeTreeDeltaType.INSERT:
                assert(this.seq === UnassignedSequenceNumber, 0x045 /* "On insert, seq number already assigned!" */);
                this.seq = opArgs.sequencedMessage!.sequenceNumber;
                this.localSeq = undefined;
                return true;

            case MergeTreeDeltaType.REMOVE:
<<<<<<< HEAD
                // eslint-disable-next-line @typescript-eslint/no-this-alias
                const removalInfo: IRemovalInfo = this;
                assert(!!removalInfo, 0x046 /* "On remove ack, missing removal info!" */);
                assert(!!removalInfo.removedSeq, 0x047 /* "On remove ack, missing removed sequence number!" */);
=======

                const removalInfo: IRemovalInfo | undefined = toRemovalInfo(this);
                assert(removalInfo !== undefined, 0x046 /* "On remove ack, missing removal info!" */);
>>>>>>> 85b2ff6e
                this.localRemovedSeq = undefined;
                if (removalInfo.removedSeq === UnassignedSequenceNumber) {
                    removalInfo.removedSeq = opArgs.sequencedMessage!.sequenceNumber;
                    return true;
                }

                return false;

            default:
                throw new Error(`${opArgs.op.type} is in unrecognized operation type`);
        }
    }

    public splitAt(pos: number): ISegment | undefined {
        if (pos > 0) {
            const leafSegment = this.createSplitSegmentAt(pos);
            if (leafSegment) {
                this.copyPropertiesTo(leafSegment);
                leafSegment.parent = this.parent;

                // Give the leaf a temporary yet valid ordinal.
                // when this segment is put in the tree, it will get it's real ordinal,
                // but this ordinal meets all the necessary invariants for now.
                leafSegment.ordinal = this.ordinal + String.fromCharCode(0);

                leafSegment.removedClientIds = this.removedClientIds?.slice();
                leafSegment.removedSeq = this.removedSeq;
                leafSegment.localRemovedSeq = this.localRemovedSeq;
                leafSegment.seq = this.seq;
                leafSegment.localSeq = this.localSeq;
                leafSegment.clientId = this.clientId;
                this.segmentGroups.copyTo(leafSegment);
                this.trackingCollection.copyTo(leafSegment);
                if (this.localRefs) {
                    this.localRefs.split(pos, leafSegment);
                }
            }
            return leafSegment;
        }
    }

    private copyPropertiesTo(other: ISegment) {
        if (this.propertyManager) {
            if (this.properties) {
                other.propertyManager = new PropertiesManager();
                other.properties = this.propertyManager.copyTo(
                    this.properties,
                    other.properties,
                    other.propertyManager,
                );
            }
        }
    }

    public abstract clone(): ISegment;
    public abstract append(segment: ISegment): void;
    protected abstract createSplitSegmentAt(pos: number): BaseSegment | undefined;
}

export const reservedTileLabelsKey = "referenceTileLabels";
export const reservedRangeLabelsKey = "referenceRangeLabels";
export const reservedMarkerIdKey = "markerId";
export const reservedMarkerSimpleTypeKey = "markerSimpleType";

export const refGetTileLabels = (refPos: ReferencePosition) =>
    (refPos.refType & ReferenceType.Tile)
        && refPos.properties ? refPos.properties[reservedTileLabelsKey] as string[] : undefined;

export const refGetRangeLabels = (refPos: ReferencePosition) =>
    (refPos.refType & (ReferenceType.NestBegin | ReferenceType.NestEnd))
        && refPos.properties ? refPos.properties[reservedRangeLabelsKey] as string[] : undefined;

export function refHasTileLabel(refPos: ReferencePosition, label: string) {
    const tileLabels = refPos.getTileLabels();
    if (tileLabels) {
        for (const refLabel of tileLabels) {
            if (label === refLabel) {
                return true;
            }
        }
    }
    return false;
}

export function refHasRangeLabel(refPos: ReferencePosition, label: string) {
    const rangeLabels = refPos.getRangeLabels();
    if (rangeLabels) {
        for (const refLabel of rangeLabels) {
            if (label === refLabel) {
                return true;
            }
        }
    }
    return false;
}

export interface IJSONMarkerSegment extends IJSONSegment {
    marker: IMarkerDef;
}

export class Marker extends BaseSegment implements ReferencePosition {
    public static readonly type = "Marker";
    public static is(segment: ISegment): segment is Marker {
        return segment.type === Marker.type;
    }
    public readonly type = Marker.type;

    public static make(
        refType: ReferenceType, props?: PropertySet) {
        const marker = new Marker(refType);
        if (props) {
            marker.addProperties(props);
        }
        return marker;
    }

    constructor(public refType: ReferenceType) {
        super();
        this.cachedLength = 1;
    }

    toJSONObject() {
        const obj: IJSONMarkerSegment = { marker: { refType: this.refType } };
        super.addSerializedProps(obj);
        return obj;
    }

    static fromJSONObject(spec: any) {
        if (spec && typeof spec === "object" && "marker" in spec) {
            return Marker.make(
                spec.marker.refType,
                spec.props as PropertySet);
        }
        return undefined;
    }

    clone() {
        const b = Marker.make(this.refType, this.properties);
        this.cloneInto(b);
        return b;
    }

    getSegment() {
        return this;
    }

    getOffset() {
        return 0;
    }

    hasSimpleType(simpleTypeName: string) {
        return !!this.properties &&
            this.properties[reservedMarkerSimpleTypeKey] === simpleTypeName;
    }

    getProperties() {
        return this.properties;
    }

    getId(): string | undefined {
        if (this.properties && this.properties[reservedMarkerIdKey]) {
            return this.properties[reservedMarkerIdKey] as string;
        }
    }

    hasTileLabels() {
        return !!this.getTileLabels();
    }

    hasRangeLabels() {
        return !!this.getRangeLabels();
    }

    hasTileLabel(label: string): boolean {
        return refHasTileLabel(this, label);
    }

    hasRangeLabel(label: string): boolean {
        return refHasRangeLabel(this, label);
    }

    getTileLabels(): string[] | undefined {
        return refGetTileLabels(this);
    }

    getRangeLabels(): string[] | undefined {
        return refGetRangeLabels(this);
    }

    toString() {
        let bbuf = "";
        if (this.refType & ReferenceType.Tile) {
            bbuf += "Tile";
        }
        if (this.refType & ReferenceType.NestBegin) {
            if (bbuf.length > 0) {
                bbuf += "; ";
            }
            bbuf += "RangeBegin";
        }
        if (this.refType & ReferenceType.NestEnd) {
            if (bbuf.length > 0) {
                bbuf += "; ";
            }
            bbuf += "RangeEnd";
        }
        let lbuf = "";
        const id = this.getId();
        if (id) {
            bbuf += ` (${id}) `;
        }
        const tileLabels = this.getTileLabels();
        if (tileLabels) {
            lbuf += "tile -- ";
            for (let i = 0, len = tileLabels.length; i < len; i++) {
                const tileLabel = tileLabels[i];
                if (i > 0) {
                    lbuf += "; ";
                }
                lbuf += tileLabel;
            }
        }
        const rangeLabels = this.getRangeLabels();
        if (rangeLabels) {
            let rangeKind = "begin";
            if (this.refType & ReferenceType.NestEnd) {
                rangeKind = "end";
            }
            if (tileLabels) {
                lbuf += " ";
            }
            lbuf += `range ${rangeKind} -- `;
            const labels = rangeLabels;
            for (let i = 0, len = labels.length; i < len; i++) {
                const rangeLabel = labels[i];
                if (i > 0) {
                    lbuf += "; ";
                }
                lbuf += rangeLabel;
            }
        }
        let pbuf = "";
        if (this.properties) {
            pbuf += JSON.stringify(this.properties, (key, value) => {
                // Avoid circular reference when stringifying makers containing handles.
                // (Substitute a debug string instead.)
                const handle = !!value && value.IFluidHandle;

                // eslint-disable-next-line @typescript-eslint/no-unsafe-return
                return handle
                    ? `#Handle(${handle.routeContext.path}/${handle.path})`
                    : value;
            });
        }
        return `M ${bbuf}: ${lbuf} ${pbuf}`;
    }

    protected createSplitSegmentAt(pos: number) {
        return undefined;
    }

    canAppend(segment: ISegment): boolean {
        return false;
    }

    append() { throw new Error("Can not append to marker"); }
}

export enum IncrementalExecOp {
    Go,
    Stop,
    Yield,
}

export class IncrementalMapState<TContext> {
    op = IncrementalExecOp.Go;
    constructor(
        public block: IMergeBlock,
        public actions: IncrementalSegmentActions<TContext>,
        public pos: number,
        public refSeq: number,
        public clientId: number,
        public context: TContext,
        public start: number,
        public end: number,
        public childIndex = 0,
    ) {
    }
}

export class CollaborationWindow {
    clientId = LocalClientId;
    collaborating = false;
    // Lowest-numbered segment in window; no client can reference a state before this one
    minSeq = 0;
    // Highest-numbered segment in window and current
    // reference segment for this client
    currentSeq = 0;

    localSeq = 0;

    loadFrom(a: CollaborationWindow) {
        this.clientId = a.clientId;
        this.collaborating = a.collaborating;
        this.minSeq = a.minSeq;
        this.currentSeq = a.currentSeq;
    }
}

export const compareNumbers = (a: number, b: number) => a - b;

export const compareStrings = (a: string, b: string) => a.localeCompare(b);

const indentStrings = ["", " ", "  "];
export function internedSpaces(n: number) {
    if (indentStrings[n] === undefined) {
        indentStrings[n] = "";
        for (let i = 0; i < n; i++) {
            indentStrings[n] += " ";
        }
    }
    return indentStrings[n];
}

export interface IConsensusInfo {
    marker: Marker;
    callback: (m: Marker) => void;
}

export interface ClientSeq {
    refSeq: number;
    clientId: string;
}

export const clientSeqComparer: Comparer<ClientSeq> = {
    min: { refSeq: -1, clientId: "" },
    compare: (a, b) => a.refSeq - b.refSeq,
};

export interface LRUSegment {
    segment?: ISegment;
    maxSeq: number;
}

const LRUSegmentComparer: Comparer<LRUSegment> = {
    min: { maxSeq: -2 },
    compare: (a, b) => a.maxSeq - b.maxSeq,
};

export interface SegmentAccumulator {
    segments: ISegment[];
}

interface IReferenceSearchInfo {
    mergeTree: MergeTree;
    tileLabel: string;
    posPrecedesTile?: boolean;
    tile?: ReferencePosition;
}

interface IMarkerSearchRangeInfo {
    mergeTree: MergeTree;
    rangeLabels: string[];
    stacks: RangeStackMap;
}

function applyLeafRangeMarker(marker: Marker, searchInfo: IMarkerSearchRangeInfo) {
    for (const rangeLabel of searchInfo.rangeLabels) {
        if (marker.hasRangeLabel(rangeLabel)) {
            let currentStack = searchInfo.stacks[rangeLabel];
            if (currentStack === undefined) {
                currentStack = new Stack<Marker>();
                searchInfo.stacks[rangeLabel] = currentStack;
            }
            applyRangeReference(currentStack, marker);
        }
    }
}
function recordRangeLeaf(
    segment: ISegment, segpos: number,
    refSeq: number, clientId: number, start: number | undefined, end: number | undefined,
    searchInfo: IMarkerSearchRangeInfo) {
    if (Marker.is(segment)) {
        if (segment.refType &
            (ReferenceType.NestBegin | ReferenceType.NestEnd)) {
            applyLeafRangeMarker(segment, searchInfo);
        }
    }
    return false;
}

function rangeShift(
    node: IMergeNode, segpos: number, refSeq: number, clientId: number,
    offset: number | undefined, end: number | undefined, searchInfo: IMarkerSearchRangeInfo) {
    if (node.isLeaf()) {
        const seg = node;
        if (((searchInfo.mergeTree.localNetLength(seg) ?? 0) > 0) && Marker.is(seg)) {
            if (seg.refType &
                (ReferenceType.NestBegin | ReferenceType.NestEnd)) {
                applyLeafRangeMarker(seg, searchInfo);
            }
        }
    } else {
        const block = <IHierBlock>node;
        applyStackDelta(searchInfo.stacks, block.rangeStacks);
    }
    return true;
}

function recordTileStart(
    segment: ISegment,
    segpos: number,
    refSeq: number,
    clientId: number,
    start: number,
    end: number,
    searchInfo: IReferenceSearchInfo) {
    if (Marker.is(segment)) {
        if (segment.hasTileLabel(searchInfo.tileLabel)) {
            searchInfo.tile = segment;
        }
    }
    return false;
}

function tileShift(
    node: IMergeNode, segpos: number, refSeq: number, clientId: number,
    offset: number | undefined, end: number | undefined, searchInfo: IReferenceSearchInfo) {
    if (node.isLeaf()) {
        const seg = node;
        if ((searchInfo.mergeTree.localNetLength(seg) > 0) && Marker.is(seg)) {
            if (seg.hasTileLabel(searchInfo.tileLabel)) {
                searchInfo.tile = seg;
            }
        }
    } else {
        const block = <IHierBlock>node;
        let marker: Marker;
        if (searchInfo.posPrecedesTile) {
            marker = <Marker>block.rightmostTiles[searchInfo.tileLabel];
        } else {
            marker = <Marker>block.leftmostTiles[searchInfo.tileLabel];
        }
        if (marker !== undefined) {
            searchInfo.tile = marker;
        }
    }
    return true;
}

export interface MinListener {
    minRequired: number;
    onMinGE(minSeq: number): void;
}

const minListenerComparer: Comparer<MinListener> = {
    min: { minRequired: Number.MIN_VALUE, onMinGE: () => { assert(false, 0x048 /* "onMinGE()" */); } },
    compare: (a, b) => a.minRequired - b.minRequired,
};

export type LocalReferenceMapper = (id: string) => LocalReference;

// Represents a sequence of text segments
export class MergeTree {
    private static readonly zamboniSegmentsMaxCount = 2;
    public static readonly options = {
        incrementalUpdate: true,
        insertAfterRemovedSegs: true,
        zamboniSegments: true,
    };

    private static readonly initBlockUpdateActions: BlockUpdateActions;
    private static readonly theUnfinishedNode = <IMergeBlock>{ childCount: -1 };
    // WARNING:
    // Setting blockUpdateMarkers to false will result in eventual consistency issues
    // for property updates on markers when loading from snapshots
    private static readonly blockUpdateMarkers = true;

    root: IMergeBlock;
    private readonly blockUpdateActions: BlockUpdateActions = MergeTree.initBlockUpdateActions;
    public readonly collabWindow = new CollaborationWindow();
    public pendingSegments: List<SegmentGroup> | undefined;
    private segmentsToScour: Heap<LRUSegment> | undefined;
    // TODO: add remove on segment remove
    // for now assume only markers have ids and so point directly at the Segment
    // if we need to have pointers to non-markers, we can change to point at local refs
    private readonly idToSegment = new Map<string, ISegment>();
    private minSeqListeners: Heap<MinListener> | undefined;
    public mergeTreeDeltaCallback?: MergeTreeDeltaCallback;
    public mergeTreeMaintenanceCallback?: MergeTreeMaintenanceCallback;

    // TODO: make and use interface describing options
    public constructor(public options?: PropertySet) {
        this.root = this.makeBlock(0);
    }

    private makeBlock(childCount: number) {
        let block: MergeBlock;
        if (MergeTree.blockUpdateMarkers) {
            block = new HierMergeBlock(childCount);
        } else {
            block = new MergeBlock(childCount);
        }
        block.ordinal = "";
        return block;
    }

    public clone() {
        const b = new MergeTree(this.options);
        // For now assume that b will not collaborate
        b.root = b.blockClone(this.root);
    }

    public blockClone(block: IMergeBlock, segments?: ISegment[]) {
        const bBlock = this.makeBlock(block.childCount);
        for (let i = 0; i < block.childCount; i++) {
            const child = block.children[i];
            if (child.isLeaf()) {
                const segment = this.segmentClone(child);
                bBlock.assignChild(segment, i);
                if (segments) {
                    segments.push(segment);
                }
            } else {
                bBlock.assignChild(this.blockClone(child, segments), i);
            }
        }
        this.nodeUpdateLengthNewStructure(bBlock);
        this.nodeUpdateOrdinals(bBlock);
        return bBlock;
    }

    private segmentClone(segment: ISegment) {
        const b = segment.clone();
        return b;
    }

    public localNetLength(segment: ISegment) {
        const removalInfo = toRemovalInfo(segment);
        if (removalInfo !== undefined) {
            return 0;
        } else {
            return segment.cachedLength;
        }
    }

    // TODO: remove id when segment removed
    public mapIdToSegment(id: string, segment: ISegment) {
        this.idToSegment.set(id, segment);
    }

    private addNode(block: IMergeBlock, node: IMergeNode) {
        const index = block.childCount++;
        block.assignChild(node, index, false);
        return index;
    }

    /* eslint-disable max-len */
    public reloadFromSegments(segments: ISegment[]) {
        // This code assumes that a later call to `startCollaboration()` will initialize partial lengths.
        assert(!this.collabWindow.collaborating, 0x049 /* "Trying to reload from segments while collaborating!" */);

        const maxChildren = MaxNodesInBlock - 1;

        // Starting with the leaf segments, recursively builds the B-Tree layer by layer from the bottom up.
        const buildMergeBlock = (nodes: IMergeNode[]) => {
            const blockCount = Math.ceil(nodes.length / maxChildren);   // Compute # blocks require for this level of B-Tree
            const blocks: IMergeBlock[] = new Array(blockCount);        // Pre-alloc array to collect nodes

            // For each block in this level of the B-Tree...
            for (let nodeIndex = 0, blockIndex = 0;     // Start with the first block and first node
                blockIndex < blockCount;                // If we have more blocks, we also have more nodes to insert
                blockIndex++                            // Advance to next block in this layer.
            ) {
                const block = blocks[blockIndex] = this.makeBlock(0);

                // For each child of the current block, insert a node (while we have nodes left)
                // and update the block's info.
                for (let childIndex = 0;
                    childIndex < maxChildren && nodeIndex < nodes.length;   // While we still have children & nodes left
                    childIndex++ , nodeIndex++                               // Advance to next child & node
                ) {
                    // Insert the next node into the current block
                    this.addNode(block, nodes[nodeIndex]);
                }

                // Calculate this block's info.  Previously this was inlined into the above loop as a micro-optimization,
                // but it turns out to be negligible in practice since `reloadFromSegments()` is only invoked for the
                // snapshot header.  The bulk of the segments in long documents are inserted via `insertSegments()`.
                this.blockUpdate(block);
            }

            // eslint-disable-next-line @typescript-eslint/no-unsafe-return
            return blocks.length === 1          // If there is only one block at this layer...
                ? blocks[0]                     // ...then we're done.  Return the root.
                : buildMergeBlock(blocks);      // ...otherwise recursively build the next layer above blocks.
        };
        if (segments.length > 0) {
            this.root = buildMergeBlock(segments);
            this.nodeUpdateOrdinals(this.root);
        } else {
            this.root = this.makeBlock(0);
        }
    }
    /* eslint-enable max-len */

    // For now assume min starts at zero
    public startCollaboration(localClientId: number, minSeq: number, currentSeq: number) {
        this.collabWindow.clientId = localClientId;
        this.collabWindow.minSeq = minSeq;
        this.collabWindow.collaborating = true;
        this.collabWindow.currentSeq = currentSeq;
        this.segmentsToScour = new Heap<LRUSegment>([], LRUSegmentComparer);
        this.pendingSegments = ListMakeHead<SegmentGroup>();
        this.nodeUpdateLengthNewStructure(this.root, true);
    }

    private addToLRUSet(segment: ISegment, seq: number) {
        // If the parent node has not yet been marked for scour (i.e., needsScour is not false or undefined),
        // add the segment and mark the mark the node now.

        // TODO: 'seq' may be less than the current sequence number when inserting pre-ACKed
        //       segments from a snapshot.  We currently skip these for now.
        if (segment.parent!.needsScour !== true && seq > this.collabWindow.currentSeq) {
            segment.parent!.needsScour = true;
            this.segmentsToScour!.add({ segment, maxSeq: seq });
        }
    }

    private underflow(node: IMergeBlock) {
        return node.childCount < (MaxNodesInBlock / 2);
    }

    private scourNode(node: IMergeBlock, holdNodes: IMergeNode[]) {
        let prevSegment: ISegment | undefined;
        for (let k = 0; k < node.childCount; k++) {
            const childNode = node.children[k];
            if (childNode.isLeaf()) {
                const segment = childNode;
                if (segment.segmentGroups.empty) {
                    if (segment.removedSeq !== undefined) {
                        if (segment.removedSeq > this.collabWindow.minSeq) {
                            holdNodes.push(segment);
                        } else if (!segment.trackingCollection.empty) {
                            holdNodes.push(segment);
                        } else {
                            // Notify maintenance event observers that the segment is being unlinked from the MergeTree
                            if (this.mergeTreeMaintenanceCallback) {
                                this.mergeTreeMaintenanceCallback({
                                    operation: MergeTreeMaintenanceType.UNLINK,
                                    deltaSegments: [{ segment }],
                                },
                                undefined);
                            }

                            segment.parent = undefined;
                        }
                        prevSegment = undefined;
                    } else {
                        if (segment.seq! <= this.collabWindow.minSeq) {
                            const canAppend = prevSegment
                                && prevSegment.canAppend(segment)
                                && matchProperties(prevSegment.properties, segment.properties)
                                && prevSegment.trackingCollection.matches(segment.trackingCollection)
                                && this.localNetLength(segment) > 0;

                            if (canAppend) {
                                prevSegment!.append(segment);
                                if (this.mergeTreeMaintenanceCallback) {
                                    this.mergeTreeMaintenanceCallback({
                                        operation: MergeTreeMaintenanceType.APPEND,
                                        deltaSegments: [{ segment: prevSegment! }, { segment }],
                                    },
                                    undefined);
                                }
                                segment.parent = undefined;
                                segment.trackingCollection.trackingGroups.forEach((tg) => tg.unlink(segment));
                            } else {
                                holdNodes.push(segment);
                                if (this.localNetLength(segment) > 0) {
                                    prevSegment = segment;
                                } else {
                                    prevSegment = undefined;
                                }
                            }
                        } else {
                            holdNodes.push(segment);
                            prevSegment = undefined;
                        }
                    }
                } else {
                    holdNodes.push(segment);
                    prevSegment = undefined;
                }
            } else {
                holdNodes.push(childNode);
                prevSegment = undefined;
            }
        }
    }

    // Interior node with all node children
    private packParent(parent: IMergeBlock) {
        const children = parent.children;
        let childIndex: number;
        let childBlock: IMergeBlock;
        const holdNodes: IMergeNode[] = [];
        for (childIndex = 0; childIndex < parent.childCount; childIndex++) {
            // Debug assert not isLeaf()
            childBlock = <IMergeBlock>children[childIndex];
            this.scourNode(childBlock, holdNodes);
            // Will replace this block with a packed block
            childBlock.parent = undefined;
        }
        const totalNodeCount = holdNodes.length;
        const halfCount = MaxNodesInBlock / 2;
        let childCount = Math.min(MaxNodesInBlock - 1, Math.floor(totalNodeCount / halfCount));
        if (childCount < 1) {
            childCount = 1;
        }
        const baseCount = Math.floor(totalNodeCount / childCount);
        let extraCount = totalNodeCount % childCount;
        const packedBlocks = new Array<IMergeBlock>(MaxNodesInBlock);
        let readCount = 0;
        for (let nodeIndex = 0; nodeIndex < childCount; nodeIndex++) {
            let nodeCount = baseCount;
            if (extraCount > 0) {
                nodeCount++;
                extraCount--;
            }
            const packedBlock = this.makeBlock(nodeCount);
            for (let packedNodeIndex = 0; packedNodeIndex < nodeCount; packedNodeIndex++) {
                const nodeToPack = holdNodes[readCount++];
                packedBlock.assignChild(nodeToPack, packedNodeIndex, false);
            }
            packedBlock.parent = parent;
            packedBlocks[nodeIndex] = packedBlock;
            this.nodeUpdateLengthNewStructure(packedBlock);
        }
        parent.children = packedBlocks;
        for (let j = 0; j < childCount; j++) {
            parent.assignChild(packedBlocks[j], j, false);
        }
        parent.childCount = childCount;
        if (this.underflow(parent) && (parent.parent)) {
            this.packParent(parent.parent);
        } else {
            this.nodeUpdateOrdinals(parent);
            this.blockUpdatePathLengths(parent, UnassignedSequenceNumber, -1, true);
        }
    }

    private zamboniSegments(zamboniSegmentsMaxCount = MergeTree.zamboniSegmentsMaxCount) {
        if (!this.collabWindow.collaborating) {
            return;
        }

        for (let i = 0; i < zamboniSegmentsMaxCount; i++) {
            let segmentToScour = this.segmentsToScour!.peek();
            if (!segmentToScour || segmentToScour.maxSeq > this.collabWindow.minSeq) {
                break;
            }
            segmentToScour = this.segmentsToScour!.get();
            // Only skip scouring if needs scour is explicitly false, not true or undefined
            if (segmentToScour.segment!.parent && segmentToScour.segment!.parent.needsScour !== false) {
                const block = segmentToScour.segment!.parent;
                const childrenCopy: IMergeNode[] = [];
                this.scourNode(block, childrenCopy);
                // This will avoid the cost of re-scouring nodes
                // that have recently been scoured
                block.needsScour = false;

                const newChildCount = childrenCopy.length;

                if (newChildCount < block.childCount) {
                    block.childCount = newChildCount;
                    block.children = childrenCopy;
                    for (let j = 0; j < newChildCount; j++) {
                        block.assignChild(childrenCopy[j], j, false);
                    }

                    if (this.underflow(block) && block.parent) {
                        this.packParent(block.parent);
                    } else {
                        this.nodeUpdateOrdinals(block);
                        this.blockUpdatePathLengths(block, UnassignedSequenceNumber, -1, true);
                    }
                }
            }
        }
    }

    public getCollabWindow() {
        return this.collabWindow;
    }

    public getStats() {
        const nodeGetStats = (block: IMergeBlock): MergeTreeStats => {
            const stats: MergeTreeStats = {
                maxHeight: 0,
                nodeCount: 0,
                leafCount: 0,
                removedLeafCount: 0,
                liveCount: 0,
                histo: [],
            };
            for (let k = 0; k < MaxNodesInBlock; k++) {
                stats.histo[k] = 0;
            }
            for (let i = 0; i < block.childCount; i++) {
                const child = block.children[i];
                let height = 1;
                if (!child.isLeaf()) {
                    const childStats = nodeGetStats(child);
                    height = 1 + childStats.maxHeight;
                    stats.nodeCount += childStats.nodeCount;
                    stats.leafCount += childStats.leafCount;
                    stats.removedLeafCount += childStats.removedLeafCount;
                    stats.liveCount += childStats.liveCount;
                    for (let j = 0; j < MaxNodesInBlock; j++) {
                        stats.histo[j] += childStats.histo[j];
                    }
                } else {
                    stats.leafCount++;
                    const segment = child;
                    if (segment.removedSeq !== undefined) {
                        stats.removedLeafCount++;
                    }
                }
                if (height > stats.maxHeight) {
                    stats.maxHeight = height;
                }
            }
            stats.histo[block.childCount]++;
            stats.nodeCount++;
            stats.liveCount += block.childCount;
            return stats;
        };
        const rootStats = nodeGetStats(this.root);
        return rootStats;
    }

    public getLength(refSeq: number, clientId: number) {
        return this.blockLength(this.root, refSeq, clientId);
    }

    /**
     * Returns the current length of the MergeTree for the local client.
     */
    public get length() { return this.root.cachedLength; }

    public getPosition(node: MergeNode, refSeq: number, clientId: number) {
        let totalOffset = 0;
        let parent = node.parent;
        let prevParent: IMergeBlock | undefined;
        while (parent) {
            const children = parent.children;
            for (let childIndex = 0; childIndex < parent.childCount; childIndex++) {
                const child = children[childIndex];
                if ((prevParent && (child === prevParent)) || (child === node)) {
                    break;
                }
                totalOffset += this.nodeLength(child, refSeq, clientId) ?? 0;
            }
            prevParent = parent;
            parent = parent.parent;
        }
        return totalOffset;
    }

    public getContainingSegment<T extends ISegment>(pos: number, refSeq: number, clientId: number) {
        let segment: T | undefined;
        let offset: number | undefined;

        const leaf = (leafSeg: ISegment, segpos: number, _refSeq: number, _clientId: number, start: number) => {
            segment = leafSeg as T;
            offset = start;
            return false;
        };
        this.searchBlock(this.root, pos, 0, refSeq, clientId, { leaf }, undefined);
        return { segment, offset };
    }

    private blockLength(node: IMergeBlock, refSeq: number, clientId: number) {
        if ((this.collabWindow.collaborating) && (clientId !== this.collabWindow.clientId)) {
            return node.partialLengths!.getPartialLength(refSeq, clientId);
        } else {
            return node.cachedLength;
        }
    }

    private nodeLength(node: IMergeNode, refSeq: number, clientId: number) {
        if ((!this.collabWindow.collaborating) || (this.collabWindow.clientId === clientId)) {
            // Local client sees all segments, even when collaborating
            if (!node.isLeaf()) {
                return node.cachedLength;
            } else {
                return this.localNetLength(node);
            }
        } else {
            // Sequence number within window
            if (!node.isLeaf()) {
                return node.partialLengths!.getPartialLength(refSeq, clientId);
            } else {
                const segment = node;
                const removalInfo = toRemovalInfo(segment);

                if(removalInfo !== undefined
                    && removalInfo.removedSeq !== UnassignedSequenceNumber
                    && removalInfo.removedSeq <= refSeq) {
                    // this segment is a tombstone eligible for zamboni
                    // so should never be considered, as it may not exist
                    // on other clients
                    return undefined;
                }
                if (((segment.clientId === clientId) ||
                    ((segment.seq !== UnassignedSequenceNumber) && (segment.seq! <= refSeq)))) {
                    // Segment happened by reference sequence number or segment from requesting client
                    if (removalInfo !== undefined) {
                        if (removalInfo.removedClientIds.includes(clientId)) {
                            return 0;
                        } else {
                            return segment.cachedLength;
                        }
                    } else {
                        return segment.cachedLength;
                    }
                } else {
                    // the segment was inserted and removed before the
                    // this context, so it will never exist for this
                    // context
                    if(removalInfo !== undefined
                        && removalInfo.removedSeq !== UnassignedSequenceNumber) {
                        return undefined;
                    }
                    // Segment invisible to client at reference sequence number/branch id/client id of op
                    return 0;
                }
            }
        }
    }

    public addMinSeqListener(minRequired: number, onMinGE: (minSeq: number) => void) {
        if (!this.minSeqListeners) {
            this.minSeqListeners = new Heap<MinListener>([],
                minListenerComparer);
        }
        this.minSeqListeners.add({ minRequired, onMinGE });
    }

    private notifyMinSeqListeners() {
        if (this.minSeqListeners) {
            while ((this.minSeqListeners.count() > 0) &&
                (this.minSeqListeners.peek().minRequired <= this.collabWindow.minSeq)) {
                const minListener = this.minSeqListeners.get()!;
                minListener.onMinGE(this.collabWindow.minSeq);
            }
        }
    }

    public setMinSeq(minSeq: number) {
        assert(
            minSeq <= this.collabWindow.currentSeq,
            0x04e, /* "Trying to set minSeq above currentSeq of collab window!" */
        );

        // Only move forward
        assert(this.collabWindow.minSeq <= minSeq, 0x04f /* "minSeq of collab window > target minSeq!" */);

        if (minSeq > this.collabWindow.minSeq) {
            this.collabWindow.minSeq = minSeq;
            if (MergeTree.options.zamboniSegments) {
                this.zamboniSegments();
            }
            this.notifyMinSeqListeners();
        }
    }

    public referencePositionToLocalPosition(
        refPos: ReferencePosition,
        refSeq = this.collabWindow.currentSeq,
        clientId = this.collabWindow.clientId) {
        const seg = refPos.getSegment();
        if (seg && seg.parent) {
            const offset = !seg.removedSeq ? refPos.getOffset() : 0;
            return offset + this.getPosition(seg, refSeq, clientId);
        }
        return LocalReference.DetachedPosition;
    }

    public getStackContext(startPos: number, clientId: number, rangeLabels: string[]) {
        const searchInfo: IMarkerSearchRangeInfo = {
            mergeTree: this,
            stacks: createMap<Stack<Marker>>(),
            rangeLabels,
        };

        this.search(startPos, UniversalSequenceNumber, clientId,
            { leaf: recordRangeLeaf, shift: rangeShift }, searchInfo);
        return searchInfo.stacks;
    }

    // TODO: filter function
    public findTile(startPos: number, clientId: number, tileLabel: string, posPrecedesTile = true) {
        const searchInfo: IReferenceSearchInfo = {
            mergeTree: this,
            posPrecedesTile,
            tileLabel,
        };

        if (posPrecedesTile) {
            this.search(startPos, UniversalSequenceNumber, clientId,
                { leaf: recordTileStart, shift: tileShift }, searchInfo);
        } else {
            this.backwardSearch(startPos, UniversalSequenceNumber, clientId,
                { leaf: recordTileStart, shift: tileShift }, searchInfo);
        }

        if (searchInfo.tile) {
            let pos: number;
            if (searchInfo.tile.isLeaf()) {
                const marker = <Marker>searchInfo.tile;
                pos = this.getPosition(marker, UniversalSequenceNumber, clientId);
            } else {
                const localRef = <LocalReference>searchInfo.tile;
                pos = localRef.toPosition();
            }
            return { tile: searchInfo.tile, pos };
        }
    }

    private search<TClientData>(
        pos: number, refSeq: number, clientId: number,
        actions: SegmentActions<TClientData> | undefined, clientData: TClientData): ISegment | undefined {
        return this.searchBlock(this.root, pos, 0, refSeq, clientId, actions, clientData);
    }

    private searchBlock<TClientData>(
        block: IMergeBlock, pos: number, segpos: number, refSeq: number, clientId: number,
        actions: SegmentActions<TClientData> | undefined, clientData: TClientData): ISegment | undefined {
        let _pos = pos;
        let _segpos = segpos;
        const children = block.children;
        if (actions && actions.pre) {
            actions.pre(block, _segpos, refSeq, clientId, undefined, undefined, clientData);
        }
        const contains = actions && actions.contains;
        for (let childIndex = 0; childIndex < block.childCount; childIndex++) {
            const child = children[childIndex];
            const len = this.nodeLength(child, refSeq, clientId) ?? 0;
            if (
                (!contains && _pos < len)
                || (contains && contains(child, _pos, refSeq, clientId, undefined, undefined, clientData))
            ) {
                // Found entry containing pos
                if (!child.isLeaf()) {
                    return this.searchBlock(child, _pos, _segpos, refSeq, clientId, actions, clientData);
                } else {
                    if (actions && actions.leaf) {
                        actions.leaf(child, _segpos, refSeq, clientId, _pos, -1, clientData);
                    }
                    return child;
                }
            } else {
                if (actions && actions.shift) {
                    actions.shift(child, _segpos, refSeq, clientId, _pos, undefined, clientData);
                }
                _pos -= len;
                _segpos += len;
            }
        }
        if (actions && actions.post) {
            actions.post(block, _segpos, refSeq, clientId, undefined, undefined, clientData);
        }
    }

    private backwardSearch<TClientData>(
        pos: number, refSeq: number, clientId: number,
        actions: SegmentActions<TClientData> | undefined, clientData: TClientData): ISegment | undefined {
        const len = this.getLength(refSeq, clientId);
        if (pos > len) {
            return undefined;
        }
        return this.backwardSearchBlock(this.root, pos, len, refSeq, clientId, actions, clientData);
    }

    private backwardSearchBlock<TClientData>(
        block: IMergeBlock, pos: number, segEnd: number, refSeq: number, clientId: number,
        actions: SegmentActions<TClientData> | undefined, clientData: TClientData): ISegment | undefined {
        let _segEnd = segEnd;
        const children = block.children;
        if (actions && actions.pre) {
            actions.pre(block, _segEnd, refSeq, clientId, undefined, undefined, clientData);
        }
        const contains = actions && actions.contains;
        for (let childIndex = block.childCount - 1; childIndex >= 0; childIndex--) {
            const child = children[childIndex];
            const len = this.nodeLength(child, refSeq, clientId) ?? 0;
            const segpos = _segEnd - len;
            if (((!contains) && (pos >= segpos)) ||
                (contains && contains(child, pos, refSeq, clientId, undefined, undefined, clientData))) {
                // Found entry containing pos
                if (!child.isLeaf()) {
                    return this.backwardSearchBlock(child, pos, _segEnd, refSeq, clientId, actions, clientData);
                } else {
                    if (actions && actions.leaf) {
                        actions.leaf(child, segpos, refSeq, clientId, pos, -1, clientData);
                    }
                    return child;
                }
            } else {
                if (actions && actions.shift) {
                    actions.shift(child, segpos, refSeq, clientId, pos, undefined, clientData);
                }
                _segEnd = segpos;
            }
        }
        if (actions && actions.post) {
            actions.post(block, _segEnd, refSeq, clientId, undefined, undefined, clientData);
        }
    }

    private updateRoot(splitNode: IMergeBlock | undefined) {
        if (splitNode !== undefined) {
            const newRoot = this.makeBlock(2);
            newRoot.assignChild(this.root, 0, false);
            newRoot.assignChild(splitNode, 1, false);
            this.root = newRoot;
            this.nodeUpdateOrdinals(this.root);
            this.nodeUpdateLengthNewStructure(this.root);
        }
    }

    /**
     * Assign sequence number to existing segment; update partial lengths to reflect the change
     * @param seq - sequence number given by server to pending segment
     */
    public ackPendingSegment(opArgs: IMergeTreeDeltaOpArgs) {
        const seq = opArgs.sequencedMessage!.sequenceNumber;
        const pendingSegmentGroup = this.pendingSegments!.dequeue();
        const nodesToUpdate: IMergeBlock[] = [];
        let overwrite = false;
        if (pendingSegmentGroup !== undefined) {
            const deltaSegments: IMergeTreeSegmentDelta[] = [];
            pendingSegmentGroup.segments.map((pendingSegment) => {
                overwrite = !pendingSegment.ack(pendingSegmentGroup, opArgs, this) || overwrite;
                if (MergeTree.options.zamboniSegments) {
                    this.addToLRUSet(pendingSegment, seq);
                }
                if (!nodesToUpdate.includes(pendingSegment.parent!)) {
                    nodesToUpdate.push(pendingSegment.parent!);
                }
                deltaSegments.push({
                    segment:pendingSegment,
                });
            });
            if(this.mergeTreeMaintenanceCallback) {
                this.mergeTreeMaintenanceCallback(
                    {
                        deltaSegments,
                        operation: MergeTreeMaintenanceType.ACKNOWLEDGED,
                    },
                    opArgs,
                );
            }
            const clientId = this.collabWindow.clientId;
            for (const node of nodesToUpdate) {
                this.blockUpdatePathLengths(node, seq, clientId, overwrite);
                // NodeUpdatePathLengths(node, seq, clientId, true);
            }
        }
        if (MergeTree.options.zamboniSegments) {
            this.zamboniSegments();
        }
    }

    private addToPendingList(segment: ISegment, segmentGroup?: SegmentGroup, localSeq?: number) {
        let _segmentGroup = segmentGroup;
        if (_segmentGroup === undefined) {
            // TODO: review the cast
            _segmentGroup = { segments: [], localSeq } as SegmentGroup;
            this.pendingSegments!.enqueue(_segmentGroup);
        }
        segment.segmentGroups.enqueue(_segmentGroup);
        return _segmentGroup;
    }

    // TODO: error checking
    public getMarkerFromId(id: string) {
        return this.idToSegment.get(id);
    }

    /**
     * Given a position specified relative to a marker id, lookup the marker
     * and convert the position to a character position.
     * @param relativePos - Id of marker (may be indirect) and whether position is before or after marker.
     * @param refseq - The reference sequence number at which to compute the position.
     * @param clientId - The client id with which to compute the position.
     */
    public posFromRelativePos(
        relativePos: IRelativePosition,
        refseq = this.collabWindow.currentSeq,
        clientId = this.collabWindow.clientId) {
        let pos = -1;
        let marker: Marker | undefined;
        if (relativePos.id) {
            marker = this.getMarkerFromId(relativePos.id) as Marker;
        }
        if (marker) {
            pos = this.getPosition(marker, refseq, clientId);
            if (!relativePos.before) {
                pos += marker.cachedLength;
                if (relativePos.offset !== undefined) {
                    pos += relativePos.offset;
                }
            } else {
                if (relativePos.offset !== undefined) {
                    pos -= relativePos.offset;
                }
            }
        }
        return pos;
    }

    public insertSegments(
        pos: number,
        segments: ISegment[],
        refSeq: number,
        clientId: number,
        seq: number,
        opArgs: IMergeTreeDeltaOpArgs | undefined,
    ) {
        this.ensureIntervalBoundary(pos, refSeq, clientId);

        const localSeq = seq === UnassignedSequenceNumber ? ++this.collabWindow.localSeq : undefined;

        this.blockInsert(pos, refSeq, clientId, seq, localSeq, segments);

        // opArgs == undefined => loading snapshot or test code
        if (this.mergeTreeDeltaCallback && opArgs !== undefined) {
            this.mergeTreeDeltaCallback(
                opArgs,
                {
                    operation: MergeTreeDeltaType.INSERT,
                    deltaSegments: segments.map((segment) => ({ segment })),
                });
        }

        if (this.collabWindow.collaborating && MergeTree.options.zamboniSegments &&
            (seq !== UnassignedSequenceNumber)) {
            this.zamboniSegments();
        }
    }

    public insertAtReferencePosition(
        referencePosition: ReferencePosition,
        insertSegment: ISegment,
        opArgs: IMergeTreeDeltaOpArgs,
    ): void {
        if (insertSegment.cachedLength === 0) {
            return;
        }
        if (insertSegment.parent
            || insertSegment.removedSeq
            || insertSegment.seq !== UniversalSequenceNumber) {
            throw new Error("Cannot insert segment that has already been inserted.");
        }

        const rebalanceTree = (segment: ISegment) => {
            // Blocks should never be left full
            // if the inserts makes the block full
            // then we need to walk up the chain of parents
            // and split the blocks until we find a block with
            // room
            let block = segment.parent;
            let ordinalUpdateNode: IMergeBlock | undefined = block;
            while (block !== undefined) {
                if (block.childCount >= MaxNodesInBlock) {
                    const splitNode = this.split(block);
                    if (block === this.root) {
                        this.updateRoot(splitNode);
                        // Update root already updates all it's children ordinals
                        ordinalUpdateNode = undefined;
                    } else {
                        this.insertChildNode(block.parent!, splitNode, block.index + 1);
                        ordinalUpdateNode = splitNode.parent;
                        this.blockUpdateLength(block.parent!, UnassignedSequenceNumber, clientId);
                    }
                } else {
                    this.blockUpdateLength(block, UnassignedSequenceNumber, clientId);
                }
                block = block.parent;
            }
            // Only update ordinals once, for all children,
            // on the path
            if (ordinalUpdateNode) {
                this.nodeUpdateOrdinals(ordinalUpdateNode);
            }
        };

        const clientId = this.collabWindow.clientId;
        const refSegment = referencePosition.getSegment()!;
        const refOffset = referencePosition.getOffset();
        const refSegLen = this.nodeLength(refSegment, this.collabWindow.currentSeq, clientId);
        let startSeg = refSegment;
        // if the change isn't at a boundary, we need to split the segment
        if (refOffset !== 0 && refSegLen !== undefined && refSegLen !== 0) {
            const splitSeg = this.splitLeafSegment(refSegment, refOffset);
            assert(!!splitSeg.next, 0x050 /* "Next segment changes are undefined!" */);
            this.insertChildNode(refSegment.parent!, splitSeg.next, refSegment.index + 1);
            rebalanceTree(splitSeg.next);
            startSeg = splitSeg.next;
        }
        // walk back from the segment, to see if there is a previous tie break seg
        this.leftExcursion(startSeg, (backSeg) => {
            if (!backSeg.isLeaf()) {
                return true;
            }
            const backLen = this.nodeLength(backSeg, this.collabWindow.currentSeq, clientId);
            // ignore removed segments
            if(backLen === undefined) {
                return true;
            }
            // Find the nearest 0 length seg we can insert over, as all other inserts
            // go near to far
            if (backLen === 0) {
                if (this.breakTie(0, backSeg, UnassignedSequenceNumber)) {
                    startSeg = backSeg;
                }
                return true;
            }
            return false;
        });

        if (this.collabWindow.collaborating) {
            insertSegment.localSeq = ++this.collabWindow.localSeq;
            insertSegment.seq = UnassignedSequenceNumber;
        } else {
            insertSegment.seq = UniversalSequenceNumber;
        }

        insertSegment.clientId = clientId;

        if (Marker.is(insertSegment)) {
            const markerId = insertSegment.getId();
            if (markerId) {
                this.mapIdToSegment(markerId, insertSegment);
            }
        }

        this.insertChildNode(startSeg.parent!, insertSegment, startSeg.index);

        rebalanceTree(insertSegment);

        if (this.mergeTreeDeltaCallback) {
            this.mergeTreeDeltaCallback(
                opArgs,
                {
                    deltaSegments: [{ segment: insertSegment }],
                    operation: MergeTreeDeltaType.INSERT,
                });
        }

        if (this.collabWindow.collaborating) {
            this.addToPendingList(insertSegment, undefined, insertSegment.localSeq);
        }
    }

    /**
     * Resolves a remote client's position against the local sequence
     * and returns the remote client's position relative to the local
     * sequence. The client ref seq must be above the minimum sequence number
     * or the return value will be undefined.
     * Generally this method is used in conjunction with signals which provide
     * point in time values for the below parameters, and is useful for things
     * like displaying user position. It should not be used with persisted values
     * as persisted values will quickly become invalid as the remoteClientRefSeq
     * moves below the minimum sequence number
     * @param remoteClientPosition - The remote client's position to resolve
     * @param remoteClientRefSeq - The reference sequence number of the remote client
     * @param remoteClientId - The client id of the remote client
     */
    public resolveRemoteClientPosition(
        remoteClientPosition: number,
        remoteClientRefSeq: number,
        remoteClientId: number): number | undefined {
        if(remoteClientRefSeq < this.collabWindow.minSeq) {
            return undefined;
        }

        const segmentInfo = this.getContainingSegment(
            remoteClientPosition,
            remoteClientRefSeq,
            remoteClientId);

        const segwindow = this.getCollabWindow();

        if (segmentInfo && segmentInfo.segment) {
            const segmentPosition = this.getPosition(segmentInfo.segment, segwindow.currentSeq, segwindow.clientId);

            return segmentPosition + segmentInfo.offset!;
        } else {
            if (remoteClientPosition === this.getLength(remoteClientRefSeq, remoteClientId)) {
                return this.getLength(segwindow.currentSeq, segwindow.clientId);
            }
        }
    }

    private insertChildNode(block: IMergeBlock, child: IMergeNode, childIndex: number) {
        assert(block.childCount < MaxNodesInBlock, 0x051 /* "Too many children on merge block!" */);

        for (let i = block.childCount; i > childIndex; i--) {
            block.children[i] = block.children[i - 1];
            block.children[i].index = i;
        }

        block.childCount++;
        block.assignChild(child, childIndex, false);
    }

    private blockInsert<T extends ISegment>(
        pos: number,
        refSeq: number,
        clientId: number,
        seq: number,
        localSeq: number | undefined,
        newSegments: T[],
    ) {
        let segIsLocal = false;
        const checkSegmentIsLocal = (segment: ISegment, _pos: number, _refSeq: number, _clientId: number) => {
            if (segment.seq === UnassignedSequenceNumber) {
                segIsLocal = true;
            }
            // Only need to look at first segment that follows finished node
            return false;
        };

        const continueFrom = (node: IMergeBlock) => {
            segIsLocal = false;
            this.rightExcursion(node, checkSegmentIsLocal);
            return segIsLocal;
        };

        let segmentGroup: SegmentGroup;
        const saveIfLocal = (locSegment: ISegment) => {
            // Save segment so can assign sequence number when acked by server
            if (this.collabWindow.collaborating) {
                if ((locSegment.seq === UnassignedSequenceNumber) &&
                    (clientId === this.collabWindow.clientId)) {
                    segmentGroup = this.addToPendingList(locSegment, segmentGroup, localSeq);
                }
                // LocSegment.seq === 0 when coming from SharedSegmentSequence.loadBody()
                // In all other cases this has to be true (checked by addToLRUSet):
                // locSegment.seq > this.collabWindow.currentSeq
                else if ((locSegment.seq! > this.collabWindow.minSeq) &&
                    MergeTree.options.zamboniSegments) {
                    this.addToLRUSet(locSegment, locSegment.seq!);
                }
            }
        };
        const onLeaf = (segment: ISegment | undefined, _pos: number, context: InsertContext) => {
            const segmentChanges: ISegmentChanges = {};
            if (segment) {
                // Insert before segment
                segmentChanges.replaceCurrent = context.candidateSegment;
                segmentChanges.next = segment;
            } else {
                segmentChanges.next = context.candidateSegment;
            }
            return segmentChanges;
        };

        // TODO: build tree from segs and insert all at once
        let insertPos = pos;
        for (const newSegment of newSegments) {
            segIsLocal = false;
            if (newSegment.cachedLength > 0) {
                newSegment.seq = seq;
                newSegment.localSeq = localSeq;
                newSegment.clientId = clientId;
                if (Marker.is(newSegment)) {
                    const markerId = newSegment.getId();
                    if (markerId) {
                        this.mapIdToSegment(markerId, newSegment);
                    }
                }

                const splitNode = this.insertingWalk(this.root, insertPos, refSeq, clientId, seq,
                    { leaf: onLeaf, candidateSegment: newSegment, continuePredicate: continueFrom });

                if (newSegment.parent === undefined) {
                    throw new Error(`MergeTree insert failed: ${JSON.stringify({
                        currentSeq: this.collabWindow.currentSeq,
                        minSeq: this.collabWindow.minSeq,
                        segSeq: newSegment.seq,
                    })}`);
                }

                this.updateRoot(splitNode);
                saveIfLocal(newSegment);

                insertPos += newSegment.cachedLength;
            }
        }
    }
    private readonly splitLeafSegment = (segment: ISegment | undefined, pos: number): ISegmentChanges => {
        if (!(pos > 0 && segment)) {
            return {};
        }

        const next = segment.splitAt(pos)!;
        if (this.mergeTreeMaintenanceCallback) {
            this.mergeTreeMaintenanceCallback({
                operation: MergeTreeMaintenanceType.SPLIT,
                deltaSegments: [{ segment }, { segment: next }],
            },
            undefined);
        }

        return { next };
    };

    private ensureIntervalBoundary(pos: number, refSeq: number, clientId: number) {
        const splitNode = this.insertingWalk(this.root, pos, refSeq, clientId, TreeMaintenanceSequenceNumber,
            { leaf: this.splitLeafSegment });
        this.updateRoot(splitNode);
    }

    // Assume called only when pos == len
    private breakTie(pos: number, node: IMergeNode, seq: number) {
        if (node.isLeaf()) {
            if (pos === 0) {
                // normalize the seq numbers
                // if the new seg is local (UnassignedSequenceNumber) give it the highest possible
                // seq for comparison, as it will get a seq higher than any other seq once sequences
                // if the current seg is local (UnassignedSequenceNumber) give it the second highest
                // possible seq, as the highest is reserved for the previous.
                const newSeq = seq === UnassignedSequenceNumber ? Number.MAX_SAFE_INTEGER : seq;
                const segSeq = node.seq === UnassignedSequenceNumber ? Number.MAX_SAFE_INTEGER - 1 : node.seq ?? 0;
                return newSeq > segSeq;
            }
            return false;
        } else {
            return true;
        }
    }

    // Visit segments starting from node's left siblings, then up to node's parent
    private leftExcursion(node: IMergeNode, leafAction: ISegmentAction<undefined>) {
        let go = true;
        let startNode = node;
        let parent = startNode.parent;
        while (parent) {
            const children = parent.children;
            let childIndex: number;
            let _node: IMergeNode;
            let matchedStart = false;
            for (childIndex = parent.childCount - 1; childIndex >= 0; childIndex--) {
                _node = children[childIndex];
                if (matchedStart) {
                    if (!_node.isLeaf()) {
                        const childBlock = _node;
                        go = this.nodeMapReverse(childBlock, leafAction, 0, UniversalSequenceNumber,
                            this.collabWindow.clientId);
                    } else {
                        go = leafAction(_node, 0, UniversalSequenceNumber, this.collabWindow.clientId, 0, 0, undefined);
                    }
                    if (!go) {
                        return;
                    }
                } else {
                    matchedStart = (startNode === _node);
                }
            }
            startNode = parent;
            parent = parent.parent;
        }
    }

    // Visit segments starting from node's right siblings, then up to node's parent
    private rightExcursion(node: IMergeNode, leafAction: ISegmentAction<undefined>) {
        const actions = { leaf: leafAction };
        let go = true;
        let startNode = node;
        let parent = startNode.parent;
        while (parent) {
            const children = parent.children;
            let childIndex: number;
            let _node: IMergeNode;
            let matchedStart = false;
            for (childIndex = 0; childIndex < parent.childCount; childIndex++) {
                _node = children[childIndex];
                if (matchedStart) {
                    if (!_node.isLeaf()) {
                        const childBlock = _node;
                        go = this.nodeMap(childBlock, actions, 0, UniversalSequenceNumber, this.collabWindow.clientId,
                            undefined);
                    } else {
                        go = leafAction(_node, 0, UniversalSequenceNumber, this.collabWindow.clientId, 0, 0, undefined);
                    }
                    if (!go) {
                        return;
                    }
                } else {
                    matchedStart = (startNode === _node);
                }
            }
            startNode = parent;
            parent = parent.parent;
        }
    }

    private insertingWalk(
        block: IMergeBlock, pos: number, refSeq: number, clientId: number, seq: number,
        context: InsertContext) {
        let _pos = pos;
        const children = block.children;
        let childIndex: number;
        let child: IMergeNode;
        let newNode: IMergeNode | undefined;
        let fromSplit: IMergeBlock | undefined;
        for (childIndex = 0; childIndex < block.childCount; childIndex++) {
            child = children[childIndex];
            const len = this.nodeLength(child, refSeq, clientId);
            if(len === undefined) {
                // if the seg len in undefined, the segment
                // will be removed, so should just be skipped for now
                continue;
            }

            if ((_pos < len) || ((_pos === len) && this.breakTie(_pos, child, seq))) {
                // Found entry containing pos
                if (!child.isLeaf()) {
                    const childBlock = child;
                    // Internal node
                    const splitNode = this.insertingWalk(childBlock, _pos, refSeq, clientId,
                        seq, context);
                    if (splitNode === undefined) {
                        if (context.structureChange) {
                            this.nodeUpdateLengthNewStructure(block);
                        } else {
                            this.blockUpdateLength(block, seq, clientId);
                        }
                        return undefined;
                    } else if (splitNode === MergeTree.theUnfinishedNode) {
                        _pos -= len; // Act as if shifted segment
                        continue;
                    } else {
                        newNode = splitNode;
                        fromSplit = splitNode;
                        childIndex++; // Insert after
                    }
                } else {
                    const segment = child;
                    const segmentChanges = context.leaf(segment, _pos, context);
                    if (segmentChanges.replaceCurrent) {
                        block.assignChild(segmentChanges.replaceCurrent, childIndex, false);
                        segmentChanges.replaceCurrent.ordinal = child.ordinal;
                    }
                    if (segmentChanges.next) {
                        newNode = segmentChanges.next;
                        childIndex++; // Insert after
                    } else {
                        // No change
                        if (context.structureChange) {
                            this.nodeUpdateLengthNewStructure(block);
                        }
                        return undefined;
                    }
                }
                break;
            } else {
                _pos -= len;
            }
        }
        if (!newNode) {
            if (_pos === 0) {
                if ((seq !== UnassignedSequenceNumber) && context.continuePredicate &&
                    context.continuePredicate(block)) {
                    return MergeTree.theUnfinishedNode;
                } else {
                    const segmentChanges = context.leaf(undefined, _pos, context);
                    newNode = segmentChanges.next;
                    // Assert segmentChanges.replaceCurrent === undefined
                }
            }
        }
        if (newNode) {
            for (let i = block.childCount; i > childIndex; i--) {
                block.children[i] = block.children[i - 1];
                block.children[i].index = i;
            }
            block.assignChild(newNode, childIndex, false);
            block.childCount++;
            block.setOrdinal(newNode, childIndex);
            if (block.childCount < MaxNodesInBlock) {
                if (fromSplit) {
                    this.nodeUpdateOrdinals(fromSplit);
                }
                if (context.structureChange) {
                    this.nodeUpdateLengthNewStructure(block);
                } else {
                    this.blockUpdateLength(block, seq, clientId);
                }
                return undefined;
            } else {
                // Don't update ordinals because higher block will do it
                return this.split(block);
            }
        } else {
            return undefined;
        }
    }

    private split(node: IMergeBlock) {
        const halfCount = MaxNodesInBlock / 2;
        const newNode = this.makeBlock(halfCount);
        node.childCount = halfCount;
        // Update ordinals to reflect lowered child count
        this.nodeUpdateOrdinals(node);
        for (let i = 0; i < halfCount; i++) {
            newNode.assignChild(node.children[halfCount + i], i, false);
            node.children[halfCount + i] = undefined!;
        }
        this.nodeUpdateLengthNewStructure(node);
        this.nodeUpdateLengthNewStructure(newNode);
        return newNode;
    }

    private nodeUpdateOrdinals(block: IMergeBlock) {
        for (let i = 0; i < block.childCount; i++) {
            const child = block.children[i];
            block.setOrdinal(child, i);
            if (!child.isLeaf()) {
                this.nodeUpdateOrdinals(child);
            }
        }
    }

    /**
     * Annotate a range with properties
     * @param start - The inclusive start position of the range to annotate
     * @param end - The exclusive end position of the range to annotate
     * @param props - The properties to annotate the range with
     * @param combiningOp - Optional. Specifies how to combine values for the property, such as "incr" for increment.
     * @param refSeq - The reference sequence number to use to apply the annotate
     * @param clientId - The id of the client making the annotate
     * @param seq - The sequence number of the annotate operation
     * @param opArgs - The op args for the annotate op. this is passed to the merge tree callback if there is one
     */
    public annotateRange(
        start: number, end: number, props: PropertySet, combiningOp: ICombiningOp | undefined, refSeq: number,
        clientId: number, seq: number, opArgs: IMergeTreeDeltaOpArgs) {
        this.ensureIntervalBoundary(start, refSeq, clientId);
        this.ensureIntervalBoundary(end, refSeq, clientId);
        const deltaSegments: IMergeTreeSegmentDelta[] = [];
        const localSeq = seq === UnassignedSequenceNumber ? ++this.collabWindow.localSeq : undefined;
        let segmentGroup: SegmentGroup | undefined;

        const annotateSegment = (segment: ISegment) => {
            const propertyDeltas = segment.addProperties(props, combiningOp, seq, this.collabWindow);
            deltaSegments.push({ segment, propertyDeltas });
            if (this.collabWindow.collaborating) {
                if (seq === UnassignedSequenceNumber) {
                    segmentGroup = this.addToPendingList(segment, segmentGroup, localSeq);
                } else {
                    if (MergeTree.options.zamboniSegments) {
                        this.addToLRUSet(segment, seq);
                    }
                }
            }
            return true;
        };

        this.mapRange({ leaf: annotateSegment }, refSeq, clientId, undefined, start, end);

        // OpArgs == undefined => test code
        if (this.mergeTreeDeltaCallback) {
            this.mergeTreeDeltaCallback(
                opArgs,
                {
                    operation: MergeTreeDeltaType.ANNOTATE,
                    deltaSegments,
                });
        }
        if (this.collabWindow.collaborating && (seq !== UnassignedSequenceNumber)) {
            if (MergeTree.options.zamboniSegments) {
                this.zamboniSegments();
            }
        }
    }

    public markRangeRemoved(
        start: number,
        end: number,
        refSeq: number,
        clientId: number,
        seq: number,
        overwrite = false,
        opArgs: IMergeTreeDeltaOpArgs,
    ) {
        let _overwrite = overwrite;
        this.ensureIntervalBoundary(start, refSeq, clientId);
        this.ensureIntervalBoundary(end, refSeq, clientId);
        let segmentGroup: SegmentGroup;
        const removedSegments: IMergeTreeSegmentDelta[] = [];
        const savedLocalRefs: LocalReferenceCollection[] = [];
        const localSeq = seq === UnassignedSequenceNumber ? ++this.collabWindow.localSeq : undefined;
        const markRemoved = (segment: ISegment, pos: number, _start: number, _end: number) => {
<<<<<<< HEAD
            const removalInfo: IRemovalInfo = segment;
            if (removalInfo.removedSeq !== undefined) {
=======
            const existingRemovalInfo = toRemovalInfo(segment);
            if (existingRemovalInfo !== undefined) {
>>>>>>> 85b2ff6e
                _overwrite = true;
                if (existingRemovalInfo.removedSeq === UnassignedSequenceNumber) {
                    // we removed this locally, but someone else removed it first
                    // so put them at the head of the list
                    // the list isn't ordered, but we
                    // keep first removal at the head.
                    existingRemovalInfo.removedClientIds.unshift(clientId);
                    existingRemovalInfo.removedSeq = seq;
                    segment.localRemovedSeq = undefined;
                } else {
                    // Do not replace earlier sequence number for remove
                    existingRemovalInfo.removedClientIds.push(clientId);
                }
            } else {
                segment.removedClientIds = [clientId];
                segment.removedSeq = seq;
                segment.localRemovedSeq = localSeq;

                removedSegments.push({ segment });
                if (segment.localRefs && !segment.localRefs.empty) {
                    savedLocalRefs.push(segment.localRefs);
                }
                segment.localRefs = undefined;
            }

            // Save segment so can assign removed sequence number when acked by server
            if (this.collabWindow.collaborating) {
<<<<<<< HEAD
                // Use removal information
                const _removalInfo: IRemovalInfo = segment;
                if (_removalInfo.removedSeq === UnassignedSequenceNumber && clientId === this.collabWindow.clientId) {
=======
                if (segment.removedSeq === UnassignedSequenceNumber && clientId === this.collabWindow.clientId) {
>>>>>>> 85b2ff6e
                    segmentGroup = this.addToPendingList(segment, segmentGroup, localSeq);
                } else {
                    if (MergeTree.options.zamboniSegments) {
                        this.addToLRUSet(segment, seq);
                    }
                }
            }
            return true;
        };
        const afterMarkRemoved = (node: IMergeBlock, pos: number, _start: number, _end: number) => {
            if (_overwrite) {
                this.nodeUpdateLengthNewStructure(node);
            } else {
                this.blockUpdateLength(node, seq, clientId);
            }
            return true;
        };
        this.mapRange({ leaf: markRemoved, post: afterMarkRemoved }, refSeq, clientId, undefined, start, end);
        if (savedLocalRefs.length > 0) {
            const length = this.getLength(refSeq, clientId);
            let refSegment: ISegment | undefined;
            if (start < length) {
                const afterSegOff = this.getContainingSegment(start, refSeq, clientId);
                refSegment = afterSegOff.segment;
                assert(!!refSegment, 0x052 /* "Missing reference segment!" */);
                if (!refSegment.localRefs) {
                    refSegment.localRefs = new LocalReferenceCollection(refSegment);
                }
                refSegment.localRefs.addBeforeTombstones(...savedLocalRefs);
            } else if (length > 0) {
                const beforeSegOff = this.getContainingSegment(length - 1, refSeq, clientId);
                refSegment = beforeSegOff.segment;
                assert(!!refSegment, 0x053 /* "Missing reference segment!" */);
                if (!refSegment.localRefs) {
                    refSegment.localRefs = new LocalReferenceCollection(refSegment);
                }
                refSegment.localRefs.addAfterTombstones(...savedLocalRefs);
            } else {
                // TODO: The tree is empty, so there isn't anywhere to put these
                // they should be preserved somehow
                for (const refsCollection of savedLocalRefs) {
                    refsCollection.clear();
                }
            }

            if (refSegment) {
                this.blockUpdatePathLengths(refSegment.parent, TreeMaintenanceSequenceNumber,
                    LocalClientId);
            }
        }

        // opArgs == undefined => test code
        if (this.mergeTreeDeltaCallback) {
            this.mergeTreeDeltaCallback(
                opArgs,
                {
                    operation: MergeTreeDeltaType.REMOVE,
                    deltaSegments: removedSegments,
                });
        }
        if (this.collabWindow.collaborating && (seq !== UnassignedSequenceNumber)) {
            if (MergeTree.options.zamboniSegments) {
                this.zamboniSegments();
            }
        }
    }

    private nodeUpdateLengthNewStructure(node: IMergeBlock, recur = false) {
        this.blockUpdate(node);
        if (this.collabWindow.collaborating) {
            node.partialLengths = PartialSequenceLengths.combine(this, node, this.collabWindow, recur);
        }
    }

    public removeLocalReference(segment: ISegment, lref: LocalReference) {
        if (segment.localRefs) {
            const removedRef = segment.localRefs.removeLocalRef(lref);
            if (removedRef) {
                this.blockUpdatePathLengths(segment.parent, TreeMaintenanceSequenceNumber,
                    LocalClientId);
            }
        }
    }

    public addLocalReference(lref: LocalReference) {
        const segment = lref.segment!;
        let localRefs = segment.localRefs;
        if (!localRefs) {
            localRefs = new LocalReferenceCollection(segment);
            segment.localRefs = localRefs;
        }
        localRefs.addLocalRef(lref);
        this.blockUpdatePathLengths(segment.parent, TreeMaintenanceSequenceNumber,
            LocalClientId);
    }

    private blockUpdate(block: IMergeBlock) {
        let len = 0;
        const hierBlock = block.hierBlock();
        if (hierBlock) {
            hierBlock.rightmostTiles = createMap<Marker>();
            hierBlock.leftmostTiles = createMap<Marker>();
            hierBlock.rangeStacks = {};
        }
        for (let i = 0; i < block.childCount; i++) {
            const child = block.children[i];
            len += nodeTotalLength(this, child) ?? 0;
            if (hierBlock) {
                hierBlock.addNodeReferences(this, child);
            }
            if (this.blockUpdateActions) {
                this.blockUpdateActions.child(block, i);
            }
        }
        block.cachedLength = len;
    }

    private blockUpdatePathLengths(
        startBlock: IMergeBlock | undefined,
        seq: number,
        clientId: number,
        newStructure = false,
    ) {
        let block: IMergeBlock | undefined = startBlock;
        while (block !== undefined) {
            if (newStructure) {
                this.nodeUpdateLengthNewStructure(block);
            } else {
                this.blockUpdateLength(block, seq, clientId);
            }
            block = block.parent;
        }
    }

    private blockUpdateLength(node: IMergeBlock, seq: number, clientId: number) {
        this.blockUpdate(node);
        if (
            this.collabWindow.collaborating
            && seq !== UnassignedSequenceNumber
            && seq !== TreeMaintenanceSequenceNumber
        ) {
            if (
                node.partialLengths !== undefined
                && MergeTree.options.incrementalUpdate
                && clientId !== NonCollabClient
            ) {
                node.partialLengths.update(this, node, seq, clientId, this.collabWindow);
            } else {
                node.partialLengths = PartialSequenceLengths.combine(this, node, this.collabWindow);
            }
        }
    }

    public map<TClientData>(
        actions: SegmentActions<TClientData>,
        refSeq: number,
        clientId: number,
        accum: TClientData,
    ) {
        // TODO: optimize to avoid comparisons
        this.nodeMap(this.root, actions, 0, refSeq, clientId, accum);
    }

    public mapRange<TClientData>(
        actions: SegmentActions<TClientData>,
        refSeq: number,
        clientId: number,
        accum: TClientData,
        start?: number,
        end?: number,
        splitRange: boolean = false,
    ) {
        if (splitRange) {
            if (start) {
                this.ensureIntervalBoundary(start, refSeq, clientId);
            }
            if (end) {
                this.ensureIntervalBoundary(end, refSeq, clientId);
            }
        }
        this.nodeMap(this.root, actions, 0, refSeq, clientId, accum, start, end);
    }

    public incrementalBlockMap<TContext>(stateStack: Stack<IncrementalMapState<TContext>>) {
        while (!stateStack.empty()) {
            // We already check the stack is not empty
            const state = stateStack.top()!;
            if (state.op !== IncrementalExecOp.Go) {
                return;
            }
            if (state.childIndex === 0) {
                if (state.start === undefined) {
                    state.start = 0;
                }
                if (state.end === undefined) {
                    state.end = this.blockLength(state.block, state.refSeq, state.clientId);
                }

                if (state.actions.pre) {
                    state.actions.pre(state);
                }
            }
            if ((state.op === IncrementalExecOp.Go) && (state.childIndex < state.block.childCount)) {
                const child = state.block.children[state.childIndex];
                const len = this.nodeLength(child, state.refSeq, state.clientId) ?? 0;
                if ((len > 0) && (state.start < len) && (state.end > 0)) {
                    if (!child.isLeaf()) {
                        const childState = new IncrementalMapState(child, state.actions, state.pos,
                            state.refSeq, state.clientId, state.context, state.start, state.end, 0);
                        stateStack.push(childState);
                    } else {
                        state.actions.leaf(child, state);
                    }
                }
                state.pos += len;
                state.start -= len;
                state.end -= len;
                state.childIndex++;
            } else {
                if (state.childIndex === state.block.childCount) {
                    if ((state.op === IncrementalExecOp.Go) && state.actions.post) {
                        state.actions.post(state);
                    }
                    stateStack.pop();
                }
            }
        }
    }

    private nodeMap<TClientData>(
        node: IMergeBlock, actions: SegmentActions<TClientData>, pos: number, refSeq: number,
        clientId: number, accum: TClientData, start?: number, end?: number) {
        let _start = start;
        let _end = end;
        let _pos = pos;
        if (_start === undefined) {
            _start = 0;
        }
        if (_end === undefined) {
            _end = this.blockLength(node, refSeq, clientId);
        }
        let go = true;
        if (actions.pre) {
            go = actions.pre(node, _pos, refSeq, clientId, _start, _end, accum);
            if (!go) {
                // Cancel this node but not entire traversal
                return true;
            }
        }
        const children = node.children;
        for (let childIndex = 0; childIndex < node.childCount; childIndex++) {
            const child = children[childIndex];
            const len = this.nodeLength(child, refSeq, clientId) ?? 0;
            if (go && (_end > 0) && (len > 0) && (_start < len)) {
                // Found entry containing pos
                if (!child.isLeaf()) {
                    if (go) {
                        go = this.nodeMap(child, actions, _pos, refSeq, clientId, accum, _start, _end);
                    }
                } else {
                    if (actions.leaf) {
                        go = actions.leaf(child, _pos, refSeq, clientId, _start, _end, accum);
                    }
                }
            }
            if (!go) {
                break;
            }
            if (actions.shift) {
                actions.shift(child, _pos, refSeq, clientId, _start, _end, accum);
            }
            _pos += len;
            _start -= len;
            _end -= len;
        }
        if (go && actions.post) {
            go = actions.post(node, _pos, refSeq, clientId, _start, _end, accum);
        }

        return go;
    }

    // Invokes the leaf action for all segments.  Note that *all* segments are visited
    // regardless of if they would be visible to the current `clientId` and `refSeq`.
    public walkAllSegments<TClientData>(
        block: IMergeBlock,
        action: (segment: ISegment, accum?: TClientData) => boolean,
        accum?: TClientData,
    ): boolean {
        let go = true;
        const children = block.children;
        for (let childIndex = 0; go && childIndex < block.childCount; childIndex++) {
            const child = children[childIndex];
            go = child.isLeaf()
                ? action(child, accum)
                : this.walkAllSegments(child, action, accum);
        }
        return go;
    }

    // Straight call every segment; goes until leaf action returns false
    private nodeMapReverse(
        block: IMergeBlock, leafAction: ISegmentAction<undefined>, pos: number, refSeq: number,
        clientId: number) {
        let go = true;
        const children = block.children;
        for (let childIndex = block.childCount - 1; childIndex >= 0; childIndex--) {
            const child = children[childIndex];
            if (go) {
                // Found entry containing pos
                if (!child.isLeaf()) {
                    if (go) {
                        go = this.nodeMapReverse(child, leafAction, pos, refSeq, clientId);
                    }
                } else {
                    go = leafAction(child, pos, refSeq, clientId, 0, 0, undefined);
                }
            }
            if (!go) {
                break;
            }
        }
        return go;
    }
}<|MERGE_RESOLUTION|>--- conflicted
+++ resolved
@@ -560,16 +560,9 @@
                 return true;
 
             case MergeTreeDeltaType.REMOVE:
-<<<<<<< HEAD
-                // eslint-disable-next-line @typescript-eslint/no-this-alias
-                const removalInfo: IRemovalInfo = this;
-                assert(!!removalInfo, 0x046 /* "On remove ack, missing removal info!" */);
-                assert(!!removalInfo.removedSeq, 0x047 /* "On remove ack, missing removed sequence number!" */);
-=======
 
                 const removalInfo: IRemovalInfo | undefined = toRemovalInfo(this);
                 assert(removalInfo !== undefined, 0x046 /* "On remove ack, missing removal info!" */);
->>>>>>> 85b2ff6e
                 this.localRemovedSeq = undefined;
                 if (removalInfo.removedSeq === UnassignedSequenceNumber) {
                     removalInfo.removedSeq = opArgs.sequencedMessage!.sequenceNumber;
@@ -2379,13 +2372,8 @@
         const savedLocalRefs: LocalReferenceCollection[] = [];
         const localSeq = seq === UnassignedSequenceNumber ? ++this.collabWindow.localSeq : undefined;
         const markRemoved = (segment: ISegment, pos: number, _start: number, _end: number) => {
-<<<<<<< HEAD
-            const removalInfo: IRemovalInfo = segment;
-            if (removalInfo.removedSeq !== undefined) {
-=======
             const existingRemovalInfo = toRemovalInfo(segment);
             if (existingRemovalInfo !== undefined) {
->>>>>>> 85b2ff6e
                 _overwrite = true;
                 if (existingRemovalInfo.removedSeq === UnassignedSequenceNumber) {
                     // we removed this locally, but someone else removed it first
@@ -2413,13 +2401,7 @@
 
             // Save segment so can assign removed sequence number when acked by server
             if (this.collabWindow.collaborating) {
-<<<<<<< HEAD
-                // Use removal information
-                const _removalInfo: IRemovalInfo = segment;
-                if (_removalInfo.removedSeq === UnassignedSequenceNumber && clientId === this.collabWindow.clientId) {
-=======
                 if (segment.removedSeq === UnassignedSequenceNumber && clientId === this.collabWindow.clientId) {
->>>>>>> 85b2ff6e
                     segmentGroup = this.addToPendingList(segment, segmentGroup, localSeq);
                 } else {
                     if (MergeTree.options.zamboniSegments) {
