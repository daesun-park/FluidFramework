/*!
 * Copyright (c) Microsoft Corporation and contributors. All rights reserved.
 * Licensed under the MIT License.
 */

// TODO: Some of these should be fixed
/* eslint-disable no-bitwise */
/* eslint-disable max-len */
/* eslint-disable no-restricted-syntax */
/* eslint-disable guard-for-in */
/* eslint-disable @typescript-eslint/no-for-in-array */
/* eslint-disable @typescript-eslint/consistent-type-assertions */

import path from "path";
import { Trace } from "@fluidframework/common-utils";
import * as MergeTree from "@fluidframework/merge-tree";
<<<<<<< HEAD

=======
>>>>>>> e3c89299
import {
    TextSegment,
    createGroupOp,
    PropertySet,
    MergeTreeTextHelper,
    IMergeTreeDeltaOp,
    ReferenceType,
} from "@fluidframework/merge-tree";
import {
    LocalClientId,
    NonCollabClient,
    UnassignedSequenceNumber,
    UniversalSequenceNumber,
    // eslint-disable-next-line import/no-internal-modules
} from "@fluidframework/merge-tree/dist/constants";
// eslint-disable-next-line import/no-internal-modules
import { loadTextFromFile, TestClient, TestServer } from "@fluidframework/merge-tree/dist/test/";
import { ISequencedDocumentMessage } from "@fluidframework/protocol-definitions";
import JsDiff from "diff";
import random from "random-js";
import * as SharedString from "../intervalCollection";

const clock = () => Trace.start();

const elapsedMicroseconds = (trace: Trace) => {
    return trace.trace().duration * 1000;
};

// Enum AsyncRoundState {
//     Insert,
//     Remove,
//     Tail
// }

// interface AsyncRoundInfo {
//     clientIndex: number;
//     state: AsyncRoundState;
//     insertSegmentCount?: number;
//     removeSegmentCount?: number;
//     iterIndex: number;
// }

export function propertyCopy() {
    const propCount = 2000;
    const iterCount = 10000;
    const a = <string[]>[];
    const v = <number[]>[];
    for (let i = 0; i < propCount; i++) {
        a[i] = `prop${i}`;
        v[i] = i;
    }
    let clockStart = clock();
    let obj: MergeTree.MapLike<number>;
    for (let j = 0; j < iterCount; j++) {
        obj = MergeTree.createMap<number>();
        for (let i = 0; i < propCount; i++) {
            obj[a[i]] = v[i];
        }
    }
    let et = elapsedMicroseconds(clockStart);
    let perIter = (et / iterCount).toFixed(3);
    let perProp = (et / (iterCount * propCount)).toFixed(3);
    console.log(`arr prop init time ${perIter} per init; ${perProp} per property`);
    clockStart = clock();
    for (let j = 0; j < iterCount; j++) {
        const bObj = MergeTree.createMap<number>();
        for (const key in obj) {
            bObj[key] = obj[key];
        }
    }
    et = elapsedMicroseconds(clockStart);
    perIter = (et / iterCount).toFixed(3);
    perProp = (et / (iterCount * propCount)).toFixed(3);
    console.log(`obj prop init time ${perIter} per init; ${perProp} per property`);
}

function makeBookmarks(client: TestClient, bookmarkCount: number) {
    const mt = random.engines.mt19937();
    mt.seedWithArray([0xdeadbeef, 0xfeedbed]);
    const bookmarks = <SharedString.SequenceInterval[]>[];
    const len = client.mergeTree.getLength(UniversalSequenceNumber, NonCollabClient);
    const maxRangeLen = Math.min(Math.floor(len / 100), 30);
    for (let i = 0; i < bookmarkCount; i++) {
        let pos1 = random.integer(0, len - 1)(mt);
        const rangeLen = random.integer(0, maxRangeLen)(mt);
        let pos2 = pos1 + rangeLen;
        if (pos2 >= len) {
            pos2 = len - 2;
        }
        if (pos1 > pos2) {
            const temp = pos1;
            pos1 = pos2;
            pos2 = temp;
        }
        const segoff1 = client.getContainingSegment(pos1);
        const segoff2 = client.getContainingSegment(pos2);

        if (segoff1?.segment && segoff2?.segment) {
            const baseSegment1 = <MergeTree.BaseSegment>segoff1.segment;
            const baseSegment2 = <MergeTree.BaseSegment>segoff2.segment;
            const lref1 = client.createLocalReferencePosition(baseSegment1, segoff1.offset, MergeTree.ReferenceType.RangeBegin, undefined);
            const lref2 = client.createLocalReferencePosition(baseSegment2, segoff2.offset, MergeTree.ReferenceType.RangeEnd, undefined);
            lref1.addProperties({ [MergeTree.reservedRangeLabelsKey]: ["bookmark"] });
            lref2.addProperties({ [MergeTree.reservedRangeLabelsKey]: ["bookmark"] });
            bookmarks.push(new SharedString.SequenceInterval(client, lref1, lref2, SharedString.IntervalType.Simple));
        } else {
            i--;
        }
    }
    return bookmarks;
}

function makeReferences(client: TestClient, referenceCount: number) {
    const mt = random.engines.mt19937();
    mt.seedWithArray([0xdeadbeef, 0xfeedbed]);
    const refs = <MergeTree.LocalReferencePosition[]>[];
    const len = client.mergeTree.getLength(UniversalSequenceNumber, NonCollabClient);
    for (let i = 0; i < referenceCount; i++) {
        const pos = random.integer(0, len - 1)(mt);
        const segoff = client.getContainingSegment(pos);
        if (segoff?.segment) {
            const baseSegment = <MergeTree.BaseSegment>segoff.segment;
            const lref = client.createLocalReferencePosition(baseSegment, segoff.offset, MergeTree.ReferenceType.Simple, undefined);
            if (i & 1) {
                lref.refType = MergeTree.ReferenceType.SlideOnRemove;
            }
            refs.push(lref);
        } else {
            i--;
        }
    }
    return refs;
}

export function TestPack(verbose = true) {
    const mt = random.engines.mt19937();
    mt.seedWithArray([0xdeadbeef, 0xfeedbed]);
    const smallSegmentCountDistribution = random.integer(1, 4);
    const randSmallSegmentCount = () => smallSegmentCountDistribution(mt);
    const textLengthDistribution = random.integer(1, 5);
    const randTextLength = () => textLengthDistribution(mt);
    const zedCode = 48;
    function randomString(len: number, c: string) {
        let str = "";
        for (let i = 0; i < len; i++) {
            str += c;
        }
        return str;
    }

    const checkIncr = false;

    // Let incrGetTextTime = 0;
    // let incrGetTextCalls = 0;
    // let catchUpTime = 0;
    // let catchUps = 0;

    function reportTiming(client: TestClient) {
        if (!verbose) {
            return;
        }
        const aveTime = (client.accumTime / client.accumOps).toFixed(1);
        const aveLocalTime = (client.localTime / client.localOps).toFixed(1);
        const stats = client.mergeTree.getStats();
        const windowTime = stats.windowTime;
        const packTime = stats.packTime;
        const ordTime = stats.ordTime;
        const aveWindowTime = ((windowTime || 0) / (client.accumOps)).toFixed(1);
        const aveOrdTime = ((ordTime || 0) / (client.accumOps)).toFixed(1);
        const avePackTime = ((packTime || 0) / (client.accumOps)).toFixed(1);
        const aveExtraWindowTime = (client.accumWindowTime / client.accumOps).toFixed(1);
        const aveWindow = (client.accumWindow / client.accumOps).toFixed(1);
        const adjTime = ((client.accumTime - (windowTime - client.accumWindowTime)) / client.accumOps).toFixed(1);
        if (client.localOps > 0) {
            console.log(`local time ${client.localTime} us ops: ${client.localOps} ave time ${aveLocalTime}`);
        }
        console.log(`ord time average: ${aveOrdTime}us max ${stats.maxOrdTime}us`);
        console.log(`${client.longClientId} accum time ${client.accumTime} us ops: ${client.accumOps} ave time ${aveTime} - wtime ${adjTime} pack ${avePackTime} ave window ${aveWindow}`);
        console.log(`${client.longClientId} accum window time ${client.accumWindowTime} us ave window time total ${aveWindowTime} not in ops ${aveExtraWindowTime}; max ${client.maxWindowTime}`);
    }

    function manyMergeTrees() {
        const mergeTreeCount = 2000000;
        const a = <MergeTree.MergeTree[]>Array(mergeTreeCount);
        for (let i = 0; i < mergeTreeCount; i++) {
            a[i] = new MergeTree.MergeTree();
        }
        for (; ;) { }
    }

    function clientServer(startFile?: string, initRounds = 1000) {
        const clientCount = 5;
        const fileSegCount = 0;
        const initString = "don't ask for whom the bell tolls; it tolls for thee";
        let snapInProgress = false;
        const asyncExec = false;
        const addSnapClient = false;
        const extractSnap = false;
        const includeMarkers = false;
        const measureBookmarks = true;
        let bookmarks: SharedString.SequenceInterval[];
        const bookmarkRangeTree = new MergeTree.IntervalTree<SharedString.SequenceInterval>();
        const testOrdinals = true;
        let ordErrors = 0;
        let ordSuccess = 0;
        const measureRanges = true;
        const referenceCount = 2000;
        const bookmarkCount = 5000;
        let references: MergeTree.LocalReferencePosition[];
        let refReads = 0;
        let refReadTime = 0;
        let posContextChecks = 0;
        let posContextTime = 0;
        let posContextResults = 0;
        let rangeOverlapTime = 0;
        let rangeOverlapChecks = 0;
        let overlapIntervalResults = 0;
        const testSyncload = false;
        let snapClient: TestClient;
        const useGroupOperationsForMoveWord = false;
        let annotateProps: PropertySet;
        const insertAsRefPos = false;

        const testServer = new TestServer({});
        testServer.measureOps = true;
        if (startFile) {
            loadTextFromFile(startFile, testServer.mergeTree, fileSegCount);
        } else {
            testServer.insertTextLocal(0, initString);
        }

        const clients = new Array<TestClient>(clientCount);
        for (let i = 0; i < clientCount; i++) {
            clients[i] = new TestClient();
            clients[i].measureOps = true;
            if (startFile) {
                loadTextFromFile(startFile, clients[i].mergeTree, fileSegCount);
            } else {
                clients[i].insertTextLocal(0, initString);
            }
            if (annotateProps) {
                clients[i].annotateRangeLocal(0, clients[i].getLength(), annotateProps, undefined);
            }
            clients[i].startOrUpdateCollaboration(`Fred${i}`);
        }
        testServer.startOrUpdateCollaboration("theServer");
        testServer.addClients(clients);
        if (measureBookmarks) {
            references = makeReferences(testServer, referenceCount);
            if (measureRanges) {
                bookmarks = makeBookmarks(testServer, bookmarkCount);
                for (const bookmark of bookmarks) {
                    bookmarkRangeTree.put(bookmark);
                }
            }
        }
        if (testSyncload) {
            const clockStart = clock();
            // Let segs = Paparazzo.Snapshot.loadSync("snap-initial");
            console.log(`sync load time ${elapsedMicroseconds(clockStart)}`);
            const fromLoad = new MergeTree.MergeTree();
            // FromLoad.reloadFromSegments(segs);
            const fromLoadText = new MergeTreeTextHelper(fromLoad).getText(UniversalSequenceNumber, NonCollabClient);
            const serverText = testServer.getText();
            if (fromLoadText !== serverText) {
                console.log("snap file vs. text file mismatch");
            }
        }
        if (addSnapClient) {
            snapClient = new TestClient();
            if (startFile) {
                loadTextFromFile(startFile, snapClient.mergeTree, fileSegCount);
            } else {
                snapClient.insertTextLocal(0, initString);
            }
            snapClient.startOrUpdateCollaboration("snapshot");
            testServer.addListeners([snapClient]);
        }

        function checkTextMatch() {
            // Console.log(`checking text match @${server.getCurrentSeq()}`);
            const serverText = testServer.getText();
            if (checkIncr) {
                const serverIncrText = testServer.incrementalGetText();
                // IncrGetTextTime += elapsedMicroseconds(clockStart);
                // incrGetTextCalls++;
                if (serverIncrText !== serverText) {
                    console.log("incr get text mismatch");
                }
            }
            for (const client of clients) {
                const cliText = client.getText();
                if (cliText !== serverText) {
                    console.log(`mismatch @${testServer.getCurrentSeq()} client @${client.getCurrentSeq()} id: ${client.getClientId()}`);
                    // Console.log(serverText);
                    // console.log(cliText);
                    const diffParts = JsDiff.diffChars(serverText, cliText);
                    for (const diffPart of diffParts) {
                        let annotes = "";
                        if (diffPart.added) {
                            annotes += "added ";
                        } else if (diffPart.removed) {
                            annotes += "removed ";
                        }
                        if (diffPart.count) {
                            annotes += `count: ${diffPart.count}`;
                        }
                        console.log(`text: ${diffPart.value} ${annotes}`);
                    }
                    console.log(testServer.mergeTree.toString());
                    console.log(client.mergeTree.toString());
                    return true;
                }
            }
            return false;
        }

        const rounds = initRounds;

        function clientProcessSome(client: TestClient, all = false) {
            const cliMsgCount = client.getMessageCount();
            const countToApply: number = all ? cliMsgCount : random.integer(Math.floor(2 * cliMsgCount / 3), cliMsgCount)(mt);
            client.applyMessages(countToApply);
        }

        function serverProcessSome(server: TestClient, all = false) {
            const svrMsgCount = server.getMessageCount();
            const countToApply: number = all ? svrMsgCount : random.integer(Math.floor(2 * svrMsgCount / 3), svrMsgCount)(mt);
            return server.applyMessages(countToApply);
        }

        function randomSpateOfInserts(client: TestClient, charIndex: number) {
            const textLen = randTextLength();
            const text = randomString(textLen, String.fromCharCode(zedCode + ((client.getCurrentSeq() + charIndex) % 50)));
            const preLen = client.getLength();
            const pos = random.integer(0, preLen)(mt);
            if (includeMarkers) {
                const markerOp = client.insertMarkerLocal(pos, MergeTree.ReferenceType.Tile,
                    { [MergeTree.reservedTileLabelsKey]: "test" });
                testServer.enqueueMsg(client.makeOpMessage(markerOp, UnassignedSequenceNumber));
            }
            const textOp = client.insertTextLocal(pos, text);
            testServer.enqueueMsg(client.makeOpMessage(textOp, UnassignedSequenceNumber));
            if (TestClient.useCheckQ) {
                client.enqueueTestString();
            }
        }

        function randomSpateOfRemoves(client: TestClient) {
            const dlen = randTextLength();
            const preLen = client.getLength();
            const pos = random.integer(0, preLen)(mt);
            const op = client.removeRangeLocal(pos, pos + dlen);
            testServer.enqueueMsg(client.makeOpMessage(op));
            if (TestClient.useCheckQ) {
                client.enqueueTestString();
            }
        }

        function randomWordMove(client: TestClient) {
            const word1 = client.findRandomWord();
            if (word1) {
                const removeStart = word1.pos;
                const removeEnd = removeStart + word1.text.length;
                const ops: IMergeTreeDeltaOp[] = [];
                const removeOp = client.removeRangeLocal(removeStart, removeEnd);
                if (!useGroupOperationsForMoveWord) {
                    testServer.enqueueMsg(client.makeOpMessage(removeOp));
                    if (TestClient.useCheckQ) {
                        client.enqueueTestString();
                    }
                } else {
                    ops.push(removeOp);
                }

                let word2 = client.findRandomWord();
                while (!word2) {
                    word2 = client.findRandomWord();
                }
                const pos = word2.pos + word2.text.length;

                const segOff = client.getContainingSegment(pos);
                const insertOp = !insertAsRefPos && segOff.segment
                    ? client.insertAtReferencePositionLocal(
                        client.createLocalReferencePosition(segOff.segment, segOff.offset, MergeTree.ReferenceType.Transient, undefined),
                        TextSegment.make(word1.text))
                    : client.insertTextLocal(pos, word1.text);

                if (!useGroupOperationsForMoveWord) {
                    testServer.enqueueMsg(
                        client.makeOpMessage(insertOp));
                    if (TestClient.useCheckQ) {
                        client.enqueueTestString();
                    }
                } else {
                    ops.push(insertOp);
                }

                if (annotateProps) {
                    const annotateOp = client.annotateRangeLocal(pos, pos + word1.text.length, annotateProps, undefined);
                    if (!useGroupOperationsForMoveWord) {
                        testServer.enqueueMsg(client.makeOpMessage(annotateOp));
                    } else {
                        ops.push(annotateOp);
                    }
                }

                if (useGroupOperationsForMoveWord) {
                    testServer.enqueueMsg(client.makeOpMessage(createGroupOp(...ops)));
                    if (TestClient.useCheckQ) {
                        client.enqueueTestString();
                    }
                }
            }
        }

        let errorCount = 0;

        // Function asyncRoundStep(asyncInfo: AsyncRoundInfo, roundCount: number) {
        //     if (asyncInfo.state == AsyncRoundState.Insert) {
        //         if (!asyncInfo.insertSegmentCount) {
        //             asyncInfo.insertSegmentCount = randSmallSegmentCount();
        //         }
        //         if (asyncInfo.clientIndex == clients.length) {
        //             asyncInfo.state = AsyncRoundState.Remove;
        //             asyncInfo.iterIndex = 0;
        //         }
        //         else {
        //             let client = clients[asyncInfo.clientIndex];
        //             if (startFile) {
        //                 randomWordMove(client);
        //             }
        //             else {
        //                 randomSpateOfInserts(client, asyncInfo.iterIndex);
        //             }
        //             asyncInfo.iterIndex++;
        //             if (asyncInfo.iterIndex == asyncInfo.insertSegmentCount) {
        //                 asyncInfo.clientIndex++;
        //                 asyncInfo.insertSegmentCount = undefined;
        //                 asyncInfo.iterIndex = 0;
        //             }
        //         }
        //     }
        //     if (asyncInfo.state == AsyncRoundState.Remove) {
        //         if (!asyncInfo.removeSegmentCount) {
        //             asyncInfo.removeSegmentCount = Math.floor(3 * asyncInfo.insertSegmentCount / 4);
        //             if (asyncInfo.removeSegmentCount < 1) {
        //                 asyncInfo.removeSegmentCount = 1;
        //             }
        //         }
        //         if (asyncInfo.clientIndex == clients.length) {
        //             asyncInfo.state = AsyncRoundState.Tail;
        //         }
        //         else {
        //             let client = clients[asyncInfo.clientIndex];
        //             if (startFile) {
        //                 randomWordMove(client);
        //             }
        //             else {
        //                 randomSpateOfInserts(client, asyncInfo.iterIndex);
        //             }
        //             asyncInfo.iterIndex++;
        //             if (asyncInfo.iterIndex == asyncInfo.removeSegmentCount) {
        //                 asyncInfo.clientIndex++;
        //                 asyncInfo.removeSegmentCount = undefined;
        //                 asyncInfo.iterIndex = 0;
        //             }
        //         }
        //     }
        //     if (asyncInfo.state == AsyncRoundState.Tail) {
        //         finishRound(roundCount);
        //     }
        //     else {
        //         setImmediate(asyncRoundStep, asyncInfo, roundCount);
        //     }
        // }

        // function asyncRound(roundCount: number) {
        //     let asyncInfo = <AsyncRoundInfo>{
        //         clientIndex: 0,
        //         iterIndex: 0,
        //         state: AsyncRoundState.Insert
        //     }
        //     setImmediate(asyncRoundStep, asyncInfo, roundCount);
        // }

        let extractSnapTime = 0;
        let extractSnapOps = 0;
        function finishRound(roundCount: number) {
            // Process remaining messages
            if (serverProcessSome(testServer, true)) {
                return;
            }
            for (const client of clients) {
                clientProcessSome(client, true);
            }

            if (measureBookmarks) {
                const refReadsPerRound = 200;
                const posChecksPerRound = 200;
                const rangeChecksPerRound = 200;
                let clockStart = clock();
                for (let i = 0; i < refReadsPerRound; i++) {
                    testServer.localReferencePositionToPosition(references[i]);
                    refReads++;
                }
                refReadTime += elapsedMicroseconds(clockStart);
                if (testOrdinals) {
                    const mt2 = random.engines.mt19937();
                    mt2.seedWithArray([0xdeadbeef, 0xfeedbed]);
                    const checkRange = <number[][]>[];
                    const len = testServer.mergeTree.getLength(UniversalSequenceNumber, testServer.getClientId());
                    for (let i = 0; i < rangeChecksPerRound; i++) {
                        const e = random.integer(0, len - 2)(mt2);
                        const rangeSize = random.integer(1, Math.min(1000, len - 2))(mt2);
                        let b = e - rangeSize;
                        if (b < 0) {
                            b = 0;
                        }
                        checkRange[i] = [b, b + rangeSize];
                        const segoff1 = testServer.getContainingSegment(checkRange[i][0]);
                        const segoff2 = testServer.getContainingSegment(checkRange[i][1]);
                        if (segoff1 && segoff2 && segoff1.segment && segoff2.segment) {
                            // Console.log(`[${checkRange[i][0]},${checkRange[i][1]})`);
                            if (segoff1.segment === segoff2.segment) {
                                // Console.log("same segment");
                            } else if (segoff1.segment.ordinal > segoff2.segment.ordinal) {
                                ordErrors++;
                                console.log(`reverse ordinals ${MergeTree.ordinalToArray(segoff1.segment.ordinal)} > ${MergeTree.ordinalToArray(segoff2.segment.ordinal)}`);
                                console.log(`segments ${segoff1.segment.toString()} ${segoff2.segment.toString()}`);
                                console.log(testServer.mergeTree.toString());
                                break;
                            } else {
                                ordSuccess++;
                                // Console.log(`happy ordinals ${MergeTree.ordinalToArray(segoff1.segment.ordinal)} < ${MergeTree.ordinalToArray(segoff2.segment.ordinal)}`);
                            }
                        } else {
                            // Console.log(`no seg for [${b},${e}) with len ${len}`);
                        }
                    }
                }
                if (measureRanges) {
                    const mt2 = random.engines.mt19937();
                    mt2.seedWithArray([0xdeadbeef, 0xfeedbed]);
                    const len = testServer.mergeTree.getLength(UniversalSequenceNumber, testServer.getClientId());
                    const checkPos = <number[]>[];
                    const checkRange = <number[][]>[];
                    const checkPosRanges = <SharedString.SequenceInterval[]>[];
                    const checkRangeRanges = <SharedString.SequenceInterval[]>[];
                    for (let i = 0; i < posChecksPerRound; i++) {
                        checkPos[i] = random.integer(0, len - 2)(mt2);
                        const segoff1 = testServer.getContainingSegment(checkPos[i]);
                        const segoff2 = testServer.getContainingSegment(checkPos[i] + 1);
                        if (segoff1?.segment && segoff2?.segment) {
                            const lrefPos1 = testServer.createLocalReferencePosition(<MergeTree.BaseSegment>segoff1.segment, segoff1.offset, ReferenceType.Simple, undefined);
                            const lrefPos2 = testServer.createLocalReferencePosition(<MergeTree.BaseSegment>segoff2.segment, segoff2.offset, ReferenceType.Simple, undefined);
                            checkPosRanges[i] = new SharedString.SequenceInterval(testServer, lrefPos1, lrefPos2, SharedString.IntervalType.Simple);
                        } else {
                            i--;
                        }
                    }
                    for (let i = 0; i < rangeChecksPerRound; i++) {
                        const e = random.integer(0, len - 2)(mt2);
                        const rangeSize = random.integer(1, Math.min(1000, len - 2))(mt2);
                        let b = e - rangeSize;
                        if (b < 0) {
                            b = 0;
                        }
                        checkRange[i] = [b, b + rangeSize];
                        const segoff1 = testServer.getContainingSegment(checkRange[i][0]);
                        const segoff2 = testServer.getContainingSegment(checkRange[i][1]);
                        if (segoff1?.segment && segoff2?.segment) {
                            const lrefPos1 = testServer.createLocalReferencePosition(<MergeTree.BaseSegment>segoff1.segment, segoff1.offset, ReferenceType.Simple, undefined);
                            const lrefPos2 = testServer.createLocalReferencePosition(<MergeTree.BaseSegment>segoff2.segment, segoff2.offset, ReferenceType.Simple, undefined);
                            checkRangeRanges[i] = new SharedString.SequenceInterval(testServer, lrefPos1, lrefPos2, SharedString.IntervalType.Simple);
                        } else {
                            i--;
                        }
                    }
                    const showResults = false;
                    clockStart = clock();

                    for (let i = 0; i < posChecksPerRound; i++) {
                        const ivals = bookmarkRangeTree.match(checkPosRanges[i]);
                        if (showResults) {
                            console.log(`results for point [${checkPos[i]},${checkPos[i] + 1})`);
                            for (const ival of ivals) {
                                const pos1 = testServer.mergeTree.referencePositionToLocalPosition(ival.key.start);
                                const pos2 = testServer.mergeTree.referencePositionToLocalPosition(ival.key.end);
                                console.log(`[${pos1},${pos2})`);
                            }
                        }
                        posContextResults += ivals.length;
                    }
                    posContextTime += elapsedMicroseconds(clockStart);
                    posContextChecks += posChecksPerRound;

                    clockStart = clock();
                    for (let i = 0; i < rangeChecksPerRound; i++) {
                        const ivals = bookmarkRangeTree.match(checkRangeRanges[i]);
                        if (showResults) {
                            console.log(`results for [${checkRange[i][0]},${checkRange[i][1]})`);
                            for (const ival of ivals) {
                                const pos1 = testServer.mergeTree.referencePositionToLocalPosition(ival.key.start);
                                const pos2 = testServer.mergeTree.referencePositionToLocalPosition(ival.key.end);
                                console.log(`[${pos1},${pos2})`);
                            }
                        }
                        overlapIntervalResults += ivals.length;
                    }
                    rangeOverlapTime += elapsedMicroseconds(clockStart);
                    rangeOverlapChecks += rangeChecksPerRound;
                }
            }

            if (extractSnap) {
                const clockStart = clock();
                // Let snapshot = new Paparazzo.Snapshot(snapClient.mergeTree);
                // snapshot.extractSync();
                extractSnapTime += elapsedMicroseconds(clockStart);
                extractSnapOps++;
            }
            /*
                        If (checkTextMatch()) {
                            console.log(`round: ${i}`);
                            break;
                        }
            */
            // console.log(server.getText());
            // console.log(server.mergeTree.toString());
            // console.log(server.mergeTree.getStats());
            if (0 === (roundCount % 100)) {
                const clockStart = clock();
                if (checkTextMatch()) {
                    console.log(`round: ${roundCount} BREAK`);
                    errorCount++;
                    return errorCount;
                }
                checkTime += elapsedMicroseconds(clockStart);
                if (verbose) {
                    console.log(`wall clock is ${((Date.now() - startTime) / 1000.0).toFixed(1)}`);
                }
                const stats = testServer.mergeTree.getStats();
                const liveAve = (stats.liveCount / stats.nodeCount).toFixed(1);
                const posLeaves = stats.leafCount - stats.removedLeafCount;
                let aveExtractSnapTime = "off";
                if (extractSnapOps > 0) {
                    aveExtractSnapTime = (extractSnapTime / extractSnapOps).toFixed(1);
                }
                console.log(`round: ${roundCount} seq ${testServer.seq} char count ${testServer.getLength()} height ${stats.maxHeight} lv ${stats.leafCount} rml ${stats.removedLeafCount} p ${posLeaves} nodes ${stats.nodeCount} pop ${liveAve} histo ${stats.histo}`);
                if (extractSnapOps > 0) {
                    aveExtractSnapTime = (extractSnapTime / extractSnapOps).toFixed(1);
                    console.log(`ave extract snap time ${aveExtractSnapTime}`);
                }
                reportTiming(testServer);
                if (measureBookmarks) {
                    const timePerRead = (refReadTime / refReads).toFixed(2);
                    const bookmarksPerSeg = (bookmarkCount / stats.leafCount).toFixed(2);
                    if (ordErrors > 0) {
                        console.log(`ord errors: ${ordErrors}`);
                    }
                    if (ordSuccess > 0) {
                        console.log(`total ord range tests ${ordSuccess}`);
                    }
                    console.log(`bookmark count ${bookmarkCount} ave. per seg ${bookmarksPerSeg} time/read ${timePerRead}`);
                    if (measureRanges) {
                        const timePerContextCheck = (posContextTime / posContextChecks).toFixed(2);
                        const results = (posContextResults / posContextChecks).toFixed(2);
                        console.log(`ave. per bookmark context check ${timePerContextCheck} ave results per check ${results}`);
                        const timePerRangeCheck = (rangeOverlapTime / rangeOverlapChecks).toFixed(2);
                        const resultsRange = (overlapIntervalResults / rangeOverlapChecks).toFixed(2);
                        console.log(`ave. per bookmark range check ${timePerRangeCheck} ave results per check ${resultsRange}`);
                    }
                }
                reportTiming(clients[2]);
                let totalTime = testServer.accumTime + testServer.accumWindowTime;
                for (const client of clients) {
                    totalTime += (client.accumTime + client.localTime + client.accumWindowTime);
                }
                if (verbose) {
                    console.log(`total time ${(totalTime / 1000000.0).toFixed(1)} check time ${(checkTime / 1000000.0).toFixed(1)}`);
                }
                // Console.log(server.getText());
                // console.log(server.mergeTree.toString());
            }
            return errorCount;
        }

        function round(roundCount: number) {
            for (const client of clients) {
                const insertSegmentCount = randSmallSegmentCount();
                for (let j = 0; j < insertSegmentCount; j++) {
                    if (startFile) {
                        randomWordMove(client);
                    } else {
                        randomSpateOfInserts(client, j);
                    }
                }
                if (serverProcessSome(testServer)) {
                    return;
                }
                clientProcessSome(client);

                let removeSegmentCount = Math.floor(3 * insertSegmentCount / 4);
                if (removeSegmentCount < 1) {
                    removeSegmentCount = 1;
                }
                for (let j = 0; j < removeSegmentCount; j++) {
                    if (startFile) {
                        randomWordMove(client);
                    } else {
                        randomSpateOfRemoves(client);
                        if (includeMarkers) {
                            if (client.getLength() > 200) {
                                randomSpateOfRemoves(client);
                            }
                        }
                    }
                }
                if (serverProcessSome(testServer)) {
                    return;
                }
                clientProcessSome(client);
            }
            finishRound(roundCount);
        }

        const startTime = Date.now();
        let checkTime = 0;
        let asyncRoundCount = 0;
        let lastSnap = 0;
        // Let checkSnapText = true;

        // function snapFinished() {
        //     snapInProgress = false;
        //     let curmin = snapClient.mergeTree.getCollabWindow().minSeq;
        //     console.log(`snap finished round ${asyncRoundCount} server seq ${server.getCurrentSeq()} seq ${snapClient.getCurrentSeq()} minseq ${curmin}`);
        //     let clockStart = clock();
        //     //snapClient.verboseOps = true;
        //     clientProcessSome(snapClient, true);
        //     catchUpTime += elapsedMicroseconds(clockStart);
        //     catchUps++;
        //     if (checkSnapText) {
        //         let serverText = server.getText();
        //         let snapText = snapClient.getText();
        //         if (serverText != snapText) {
        //             console.log(`mismatch @${server.getCurrentSeq()} client @${snapClient.getCurrentSeq()} id: ${snapClient.getClientId()}`);
        //         }
        //     }
        // }

        function ohSnap(filename: string) {
            snapInProgress = true;
            const curmin = snapClient.getCollabWindow().minSeq;
            lastSnap = curmin;
            console.log(`snap started seq ${snapClient.getCurrentSeq()} minseq ${curmin}`);
            // Let snapshot = new Paparazzo.Snapshot(snapClient.mergeTree, filename, snapFinished);
            // snapshot.start();
        }

        function asyncStep() {
            round(asyncRoundCount);
            const curmin = testServer.getCollabWindow().minSeq;
            if ((!snapInProgress) && (lastSnap < curmin)) {
                ohSnap("snapit");
            }
            asyncRoundCount++;
            if (asyncRoundCount < rounds) {
                setImmediate(asyncStep);
            }
        }

        if (asyncExec) {
            ohSnap("snap-initial");
            setImmediate(asyncStep);
        } else {
            for (let i = 0; i < rounds; i++) {
                round(i);
                if (errorCount > 0) {
                    break;
                }
            }
            tail();
        }
        function tail() {
            reportTiming(testServer);
            reportTiming(clients[2]);
            // Console.log(server.getText());
            // console.log(server.mergeTree.toString());
        }
        return errorCount;
    }

    const clientNames = ["Ed", "Ted", "Ned", "Harv", "Marv", "Glenda", "Susan"];

    function firstTest() {
        let cli = new TestClient();
        cli.insertTextLocal(0, "on the mat.");
        cli.startOrUpdateCollaboration("Fred1");
        for (const cname of clientNames) {
            cli.addLongClientId(cname);
        }
        cli.insertTextRemote(0, "that ", undefined, 1, 0, "1");
        if (verbose) {
            console.log(cli.mergeTree.toString());
        }
        cli.insertTextRemote(0, "fat ", undefined, 2, 0, "2");
        if (verbose) {
            console.log(cli.mergeTree.toString());
        }
        cli.insertTextLocal(5, "cat ");
        if (verbose) {
            console.log(cli.mergeTree.toString());
        }
        if (verbose) {
            for (let i = 0; i < 4; i++) {
                for (let j = 0; j < 3; j++) {
                    console.log(cli.relText(i, j));
                }
            }
        }
        cli.mergeTree.ackPendingSegment({
            op: { type: MergeTree.MergeTreeDeltaType.INSERT },
            sequencedMessage: {
                sequenceNumber: 3,
            } as ISequencedDocumentMessage,
        });
        if (verbose) {
            console.log(cli.mergeTree.toString());
            for (let clientId = 0; clientId < 4; clientId++) {
                for (let refSeq = 0; refSeq < 4; refSeq++) {
                    console.log(cli.relText(clientId, refSeq));
                }
            }
        }
        cli.insertTextRemote(6, "very ", undefined, 4, 2, "2");
        cli.insertMarkerRemote(0, { refType: MergeTree.ReferenceType.Tile },
            { [MergeTree.reservedTileLabelsKey]: ["peach"] },
            5, 0, "2");
        if (verbose) {
            console.log(cli.mergeTree.toString());
            for (let clientId = 0; clientId < 4; clientId++) {
                for (let refSeq = 0; refSeq < 5; refSeq++) {
                    console.log(cli.relText(clientId, refSeq));
                }
            }
        }

        cli = new TestClient();
        cli.insertTextLocal(0, " old sock!");
        cli.startOrUpdateCollaboration("Fred2");
        for (const cname of clientNames) {
            cli.addLongClientId(cname);
        }
        cli.insertTextRemote(0, "abcde", undefined, 1, 0, "2");
        const segoff = cli.getContainingSegment(0);
        const lref1 = cli.createLocalReferencePosition(<MergeTree.BaseSegment>(segoff.segment),
            segoff.offset,
            ReferenceType.Simple,
            undefined);
        cli.insertTextRemote(0, "yyy", undefined, 2, 0, "1");
        cli.insertTextRemote(2, "zzz", undefined, 3, 1, "3");
        cli.insertTextRemote(1, "EAGLE", undefined, 4, 1, "4");
        cli.insertTextRemote(4, "HAS", undefined, 5, 1, "5");
        cli.insertTextLocal(19, " LANDED");
        cli.insertTextRemote(0, "yowza: ", undefined, 6, 4, "2");
        const lref1pos = cli.mergeTree.referencePositionToLocalPosition(lref1);
        console.log(`lref pos: ${lref1pos}`);
        cli.mergeTree.ackPendingSegment({
            op: { type: MergeTree.MergeTreeDeltaType.INSERT },
            sequencedMessage: {
                sequenceNumber: 7,
            } as ISequencedDocumentMessage,
        });
        if (verbose) {
            console.log(cli.mergeTree.toString());
            for (let clientId = 0; clientId < 6; clientId++) {
                for (let refSeq = 0; refSeq < 8; refSeq++) {
                    console.log(cli.relText(clientId, refSeq));
                }
            }
        }
        cli.applyMsg(cli.makeOpMessage(
            MergeTree.createRemoveRangeOp(3, 5),
            8,
            6,
            "1"));
        if (verbose) {
            console.log(cli.mergeTree.toString());
            for (let clientId = 0; clientId < 6; clientId++) {
                for (let refSeq = 0; refSeq < 9; refSeq++) {
                    console.log(cli.relText(clientId, refSeq));
                }
            }
        }
        cli = new TestClient();
        cli.insertTextLocal(0, "abcdefgh");
        cli.startOrUpdateCollaboration("Fred3");
        for (const cname of clientNames) {
            cli.addLongClientId(cname);
        }
        cli.applyMsg(cli.makeOpMessage(
            MergeTree.createRemoveRangeOp(1, 3),
            1,
            0,
            "3"));
        if (verbose) {
            console.log(cli.mergeTree.toString());
        }
        cli.insertTextRemote(2, "zzz", undefined, 2, 0, "2");
        if (verbose) {
            console.log(cli.mergeTree.toString());
        }
        cli.insertTextRemote(9, " chaser", undefined, 3, 2, "3");
        cli.removeRangeLocal(12, 14);
        cli.mergeTree.ackPendingSegment({
            op: { type: MergeTree.MergeTreeDeltaType.REMOVE },
            sequencedMessage: {
                sequenceNumber: 4,
            } as ISequencedDocumentMessage,
        });
        if (verbose) {
            console.log(cli.mergeTree.toString());
            for (let clientId = 0; clientId < 4; clientId++) {
                for (let refSeq = 0; refSeq < 5; refSeq++) {
                    console.log(cli.relText(clientId, refSeq));
                }
            }
        }
        cli.insertTextLocal(14, "*yolumba*");
        cli.insertTextLocal(17, "-zanzibar-");
        cli.mergeTree.ackPendingSegment({
            op: { type: MergeTree.MergeTreeDeltaType.INSERT },
            sequencedMessage: {
                sequenceNumber: 5,
            } as ISequencedDocumentMessage,
        });
        cli.insertTextRemote(2, "(aaa)", undefined, 6, 4, "2");
        cli.mergeTree.ackPendingSegment({
            op: { type: MergeTree.MergeTreeDeltaType.INSERT },
            sequencedMessage: {
                sequenceNumber: 7,
            } as ISequencedDocumentMessage,
        });
        if (verbose) {
            console.log(cli.mergeTree.toString());
            for (let clientId = 0; clientId < 4; clientId++) {
                for (let refSeq = 0; refSeq < 8; refSeq++) {
                    console.log(cli.relText(clientId, refSeq));
                }
            }
        }
        /*
        Cli.removeRangeLocal(3,8);
        cli.removeRangeLocal(5,7);
        cli.ackPendingSegment(8);
        cli.ackPendingSegment(9);
        */
        cli.applyMsg(cli.makeOpMessage(
            MergeTree.createRemoveRangeOp(3, 8),
            8,
            7,
            "2"));
        cli.applyMsg(cli.makeOpMessage(
            MergeTree.createRemoveRangeOp(5, 7),
            9,
            7,
            "2"));
        if (verbose) {
            console.log(cli.mergeTree.toString());
            for (let clientId = 0; clientId < 4; clientId++) {
                for (let refSeq = 0; refSeq < 10; refSeq++) {
                    console.log(cli.relText(clientId, refSeq));
                }
            }
        }
        const localRemoveOp = cli.removeRangeLocal(3, 5);
        cli.applyMsg(cli.makeOpMessage(
            MergeTree.createRemoveRangeOp(3, 6),
            10,
            9,
            "2"));
        cli.applyMsg(cli.makeOpMessage(localRemoveOp, 11));
        if (verbose) {
            console.log(cli.mergeTree.toString());
            for (let clientId = 0; clientId < 4; clientId++) {
                for (let refSeq = 0; refSeq < 12; refSeq++) {
                    console.log(cli.relText(clientId, refSeq));
                }
            }
        }
    }

    return {
        firstTest,
        clientServer,
        manyMergeTrees,
    };
}

const editFlat = (source: string, s: number, dl: number, nt = "") =>
    source.substring(0, s) + nt + source.substring(s + dl, source.length);

let accumTime = 0;

function checkInsertMergeTree(
    mergeTree: MergeTree.MergeTree,
    pos: number,
    textSegment: MergeTree.TextSegment,
    verbose = false,
) {
    const helper = new MergeTreeTextHelper(mergeTree);
    let checkText = helper.getText(UniversalSequenceNumber, LocalClientId);
    checkText = editFlat(checkText, pos, 0, textSegment.text);
    const clockStart = clock();
    mergeTree.insertSegments(
        pos,
        [new TextSegment(textSegment.text)],
        UniversalSequenceNumber,
        LocalClientId,
        UniversalSequenceNumber,
        undefined);
    accumTime += elapsedMicroseconds(clockStart);
    const updatedText = helper.getText(UniversalSequenceNumber, LocalClientId);
    const result = (checkText === updatedText);
    if ((!result) && verbose) {
        console.log(`mismatch(o): ${checkText}`);
        console.log(`mismatch(u): ${updatedText}`);
    }
    return result;
}

function checkMarkRemoveMergeTree(mergeTree: MergeTree.MergeTree, start: number, end: number, verbose = false) {
    const helper = new MergeTreeTextHelper(mergeTree);
    const origText = helper.getText(UniversalSequenceNumber, LocalClientId);
    const checkText = editFlat(origText, start, end - start);
    const clockStart = clock();
    mergeTree.markRangeRemoved(start, end, UniversalSequenceNumber, LocalClientId, UniversalSequenceNumber, false, undefined);
    accumTime += elapsedMicroseconds(clockStart);
    const updatedText = helper.getText(UniversalSequenceNumber, LocalClientId);
    const result = (checkText === updatedText);
    if ((!result) && verbose) {
        console.log(`mismatch(o): ${origText}`);
        console.log(`mismatch(c): ${checkText}`);
        console.log(`mismatch(u): ${updatedText}`);
    }
    return result;
}

const makeCollabTextSegment = (text: string) => new MergeTree.TextSegment(text);

export function mergeTreeCheckedTest() {
    const mergeTree = new MergeTree.MergeTree();
    mergeTree.insertSegments(0, [TextSegment.make("the cat is on the mat")], UniversalSequenceNumber, LocalClientId, UniversalSequenceNumber, undefined);
    const insertCount = 2000;
    const removeCount = 1400;
    const largeRemoveCount = 20;
    const mt = random.engines.mt19937();
    mt.seedWithArray([0xdeadbeef, 0xfeedbed]);
    const imin = 1;
    const imax = 9;
    const distribution = random.integer(imin, imax);
    const largeDistribution = random.integer(10, 1000);
    const randInt = () => distribution(mt);
    const randLargeInt = () => largeDistribution(mt);
    function randomString(len: number, c: string) {
        let str = "";
        for (let i = 0; i < len; i++) {
            str += c;
        }
        return str;
    }
    accumTime = 0;
    let accumTreeSize = 0;
    let treeCount = 0;
    let errorCount = 0;
    for (let i = 0; i < insertCount; i++) {
        const slen = randInt();
        const s = randomString(slen, String.fromCharCode(48 + slen));
        const preLen = mergeTree.getLength(UniversalSequenceNumber, LocalClientId);
        const pos = random.integer(0, preLen)(mt);
        if (!checkInsertMergeTree(mergeTree, pos, makeCollabTextSegment(s), true)) {
            console.log(`i: ${i} preLen ${preLen} pos: ${pos} slen: ${slen} s: ${s} itree len: ${mergeTree.getLength(UniversalSequenceNumber, LocalClientId)}`);
            console.log(mergeTree.toString());
            errorCount++;
            break;
        }
        if ((i > 0) && (0 === (i % 1000))) {
            const perIter = (accumTime / (i + 1)).toFixed(3);
            treeCount++;
            accumTreeSize += mergeTree.getLength(UniversalSequenceNumber, LocalClientId);
            const averageTreeSize = (accumTreeSize / treeCount).toFixed(3);
            console.log(`i: ${i} time: ${accumTime}us which is average ${perIter} per insert with average tree size ${averageTreeSize}`);
        }
    }
    accumTime = 0;
    accumTreeSize = 0;
    treeCount = 0;
    for (let i = 0; i < largeRemoveCount; i++) {
        const dlen = randLargeInt();
        const preLen = mergeTree.getLength(UniversalSequenceNumber, LocalClientId);
        const pos = random.integer(0, preLen)(mt);
        // Console.log(itree.toString());
        if (!checkMarkRemoveMergeTree(mergeTree, pos, pos + dlen, true)) {
            console.log(`i: ${i} preLen ${preLen} pos: ${pos} dlen: ${dlen} itree len: ${mergeTree.getLength(UniversalSequenceNumber, LocalClientId)}`);
            console.log(mergeTree.toString());
            break;
        }
        if ((i > 0) && (0 === (i % 10))) {
            const perIter = (accumTime / (i + 1)).toFixed(3);
            treeCount++;
            accumTreeSize += mergeTree.getLength(UniversalSequenceNumber, LocalClientId);
            const averageTreeSize = (accumTreeSize / treeCount).toFixed(3);
            console.log(`i: ${i} time: ${accumTime}us which is average ${perIter} per large del with average tree size ${averageTreeSize}`);
        }
    }
    accumTime = 0;
    accumTreeSize = 0;
    treeCount = 0;
    for (let i = 0; i < removeCount; i++) {
        const dlen = randInt();
        const preLen = mergeTree.getLength(UniversalSequenceNumber, LocalClientId);
        const pos = random.integer(0, preLen)(mt);
        // Console.log(itree.toString());
        if (i & 1) {
            if (!checkMarkRemoveMergeTree(mergeTree, pos, pos + dlen, true)) {
                console.log(`mr i: ${i} preLen ${preLen} pos: ${pos} dlen: ${dlen} itree len: ${mergeTree.getLength(UniversalSequenceNumber, LocalClientId)}`);
                console.log(mergeTree.toString());
                errorCount++;
                break;
            }
        } else {
            if (!checkMarkRemoveMergeTree(mergeTree, pos, pos + dlen, true)) {
                console.log(`i: ${i} preLen ${preLen} pos: ${pos} dlen: ${dlen} itree len: ${mergeTree.getLength(UniversalSequenceNumber, LocalClientId)}`);
                console.log(mergeTree.toString());
                errorCount++;
                break;
            }
        }
        if ((i > 0) && (0 === (i % 1000))) {
            const perIter = (accumTime / (i + 1)).toFixed(3);
            treeCount++;
            accumTreeSize += mergeTree.getLength(UniversalSequenceNumber, LocalClientId);
            const averageTreeSize = (accumTreeSize / treeCount).toFixed(3);
            console.log(`i: ${i} time: ${accumTime}us which is average ${perIter} per del with average tree size ${averageTreeSize}`);
        }
    }
    accumTime = 0;
    accumTreeSize = 0;
    treeCount = 0;
    for (let i = 0; i < insertCount; i++) {
        const slen = randInt();
        const s = randomString(slen, String.fromCharCode(48 + slen));
        const preLen = mergeTree.getLength(UniversalSequenceNumber, LocalClientId);
        const pos = random.integer(0, preLen)(mt);
        if (!checkInsertMergeTree(mergeTree, pos, makeCollabTextSegment(s), true)) {
            console.log(`i: ${i} preLen ${preLen} pos: ${pos} slen: ${slen} s: ${s} itree len: ${mergeTree.getLength(UniversalSequenceNumber, LocalClientId)}`);
            console.log(mergeTree.toString());
            errorCount++;
            break;
        }
        if ((i > 0) && (0 === (i % 1000))) {
            const perIter = (accumTime / (i + 1)).toFixed(3);
            treeCount++;
            accumTreeSize += mergeTree.getLength(UniversalSequenceNumber, LocalClientId);
            const averageTreeSize = (accumTreeSize / treeCount).toFixed(3);
            console.log(`i: ${i} time: ${accumTime}us which is average ${perIter} per insert with average tree size ${averageTreeSize}`);
        }
    }
    accumTime = 0;
    accumTreeSize = 0;
    treeCount = 0;
    for (let i = 0; i < removeCount; i++) {
        const dlen = randInt();
        const preLen = mergeTree.getLength(UniversalSequenceNumber, LocalClientId);
        const pos = random.integer(0, preLen)(mt);
        // Console.log(itree.toString());
        if (i & 1) {
            if (!checkMarkRemoveMergeTree(mergeTree, pos, pos + dlen, true)) {
                console.log(`i: ${i} preLen ${preLen} pos: ${pos} dlen: ${dlen} itree len: ${mergeTree.getLength(UniversalSequenceNumber, LocalClientId)}`);
                console.log(mergeTree.toString());
                errorCount++;
                break;
            }
        } else {
            if (!checkMarkRemoveMergeTree(mergeTree, pos, pos + dlen, true)) {
                console.log(`i: ${i} preLen ${preLen} pos: ${pos} dlen: ${dlen} itree len: ${mergeTree.getLength(UniversalSequenceNumber, LocalClientId)}`);
                console.log(mergeTree.toString());
                errorCount++;
                break;
            }
        }
        if ((i > 0) && (0 === (i % 1000))) {
            const perIter = (accumTime / (i + 1)).toFixed(3);
            treeCount++;
            accumTreeSize += mergeTree.getLength(UniversalSequenceNumber, LocalClientId);
            const averageTreeSize = (accumTreeSize / treeCount).toFixed(3);
            console.log(`i: ${i} time: ${accumTime}us which is average ${perIter} per del with average tree size ${averageTreeSize}`);
        }
    }
    return errorCount;
}

export class RandomPack {
    mt: Random.MT19937;
    constructor() {
        this.mt = random.engines.mt19937();
        this.mt.seedWithArray([0xdeadbeef, 0xfeedbed]);
    }

    randInteger(min: number, max: number) {
        return random.integer(min, max)(this.mt);
    }

    randString(wordCount: number) {
        const exampleWords = ["giraffe", "hut", "aardvark", "gold", "hover",
            "yurt", "hot", "antelope", "gift", "banana", "book", "airplane",
            "kitten", "moniker", "lemma", "doughnut", "orange", "tangerine",
        ];
        let buf = "";
        for (let i = 0; i < wordCount; i++) {
            const exampleWord = exampleWords[this.randInteger(0, exampleWords.length - 1)];
            if (i > 0) {
                buf += " ";
            }
            buf += exampleWord;
        }
        return buf;
    }
}

function docNodeToString(docNode: DocumentNode) {
    return typeof docNode === "string" ? docNode : docNode.name;
}

export type DocumentNode = string | DocumentTree;
/**
 * Generate and model documents from the following tree grammar:
 * Row -\> row[Box*];
 * Box -\> box[Content];
 * Content -\> (Row|Paragraph)*;
 * Paragraph -\> pgtile text;
 * Document-\> Content
 */
export class DocumentTree {
    pos = 0;
    ids = { box: 0, row: 0 };
    id: string;
    static randPack = new RandomPack();

    constructor(public name: string, public children: DocumentNode[]) {
    }

    addToMergeTree(client: TestClient, docNode: DocumentNode) {
        if (typeof docNode === "string") {
            const text = docNode;
            client.insertTextLocal(this.pos, text);
            this.pos += text.length;
        } else {
            let id: number;
            if (docNode.name === "pg") {
                client.insertMarkerLocal(this.pos, MergeTree.ReferenceType.Tile,
                    {
                        [MergeTree.reservedTileLabelsKey]: [docNode.name],
                    },
                );
                this.pos++;
            } else {
                // eslint-disable-next-line @typescript-eslint/restrict-plus-operands
                const trid = docNode.name + this.ids[docNode.name].toString();
                docNode.id = trid;
                id = this.ids[docNode.name]++;
                const props = {
                    [MergeTree.reservedMarkerIdKey]: trid,
                    [MergeTree.reservedRangeLabelsKey]: [docNode.name],
                };
                let behaviors = MergeTree.ReferenceType.NestBegin;
                if (docNode.name === "row") {
                    props[MergeTree.reservedTileLabelsKey] = ["pg"];
                    behaviors |= MergeTree.ReferenceType.Tile;
                }

                client.insertMarkerLocal(this.pos, behaviors, props);
                this.pos++;
            }
            for (const child of docNode.children) {
                this.addToMergeTree(client, child);
            }
            if (docNode.name !== "pg") {
                const etrid = `end-${docNode.name}${id.toString()}`;
                client.insertMarkerLocal(this.pos, MergeTree.ReferenceType.NestEnd,
                    {
                        [MergeTree.reservedMarkerIdKey]: etrid,
                        [MergeTree.reservedRangeLabelsKey]: [docNode.name],
                    },
                );
                this.pos++;
            }
        }
    }

    checkStacksAllPositions(client: TestClient) {
        let errorCount = 0;
        let pos = 0;
        const verbose = false;
        const stacks = {
            box: new MergeTree.Stack<string>(),
            row: new MergeTree.Stack<string>(),
        };

        function printStack(stack: MergeTree.Stack<string>) {
            for (const item in stack.items) {
                console.log(item);
            }
        }

        function printStacks() {
            for (const name of ["box", "row"]) {
                console.log(`${name}:`);
                printStack(stacks[name]);
            }
        }

        function checkTreeStackEmpty(treeStack: MergeTree.Stack<string>) {
            if (!treeStack.empty()) {
                errorCount++;
                console.log("mismatch: client stack empty; tree stack not");
            }
        }

        const checkNodeStacks = (docNode: DocumentNode) => {
            if (typeof docNode === "string") {
                const text = docNode;
                const epos = pos + text.length;
                if (verbose) {
                    console.log(`stacks for [${pos}, ${epos}): ${text}`);
                    printStacks();
                }
                const cliStacks = client.getStackContext(pos, ["box", "row"]);
                for (const name of ["box", "row"]) {
                    const cliStack = cliStacks[name];
                    const treeStack = <MergeTree.Stack<string>>stacks[name];
                    if (cliStack) {
                        const len = cliStack.items.length;
                        if (len > 0) {
                            if (len !== treeStack.items.length) {
                                console.log(`stack length mismatch cli ${len} tree ${treeStack.items.length}`);
                                errorCount++;
                            }
                            for (let i = 0; i < len; i++) {
                                const cliMarkerId = (cliStack.items[i] as MergeTree.Marker).getId();
                                const treeMarkerId = treeStack.items[i];
                                if (cliMarkerId !== treeMarkerId) {
                                    errorCount++;
                                    console.log(`mismatch index ${i}: ${cliMarkerId} !== ${treeMarkerId} pos ${pos} text ${text}`);
                                    printStack(treeStack);
                                    console.log(client.mergeTree.toString());
                                }
                            }
                        } else {
                            checkTreeStackEmpty(treeStack);
                        }
                    } else {
                        checkTreeStackEmpty(treeStack);
                    }
                }
                pos = epos;
            } else {
                pos++;
                if (docNode.name === "pg") {
                    checkNodeStacks(docNode.children[0]);
                } else {
                    stacks[docNode.name].push(docNode.id);
                    for (const child of docNode.children) {
                        checkNodeStacks(child);
                    }
                    stacks[docNode.name].pop();
                    pos++;
                }
            }
        };

        let prevPos = -1;
        let prevChild: DocumentNode;

        // Console.log(client.mergeTree.toString());
        for (const rootChild of this.children) {
            if (prevPos >= 0) {
                if ((typeof prevChild !== "string") && (prevChild.name === "row")) {
                    const id = prevChild.id;
                    const endId = `end-${id}`;
                    const endRowMarker = <MergeTree.Marker>client.getMarkerFromId(endId);
                    const endRowPos = client.getPosition(endRowMarker);
                    prevPos = endRowPos;
                }
                const tilePos = client.findTile(prevPos, "pg", false);
                if (tilePos) {
                    if (tilePos.pos !== pos) {
                        errorCount++;
                        console.log(`next tile ${tilePos.tile} found from pos ${prevPos} at ${tilePos.pos} compare to ${pos}`);
                    }
                }
            }
            if (verbose) {
                console.log(`next child ${pos} with name ${docNodeToString(rootChild)}`);
            }
            prevPos = pos;
            prevChild = rootChild;
            // PrintStacks();
            checkNodeStacks(rootChild);
        }
        return errorCount;
    }

    private generateClient() {
        const client = new TestClient();
        client.startOrUpdateCollaboration("Fred");
        for (const child of this.children) {
            this.addToMergeTree(client, child);
        }
        return client;
    }

    static test1() {
        const doc = DocumentTree.generateDocument();
        const client = doc.generateClient();
        return doc.checkStacksAllPositions(client);
    }

    static generateDocument() {
        const tree = new DocumentTree("Document", DocumentTree.generateContent(0.6));
        return tree;
    }

    static generateContent(initialRowProbability: number) {
        let rowProbability = initialRowProbability;
        const items = <DocumentNode[]>[];
        const docLen = DocumentTree.randPack.randInteger(7, 25);
        for (let i = 0; i < docLen; i++) {
            const rowThreshold = rowProbability * 1000;
            const selector = DocumentTree.randPack.randInteger(1, 1000);
            if (selector >= rowThreshold) {
                const pg = DocumentTree.generateParagraph();
                items.push(pg);
            } else {
                rowProbability /= 2;
                if (rowProbability < 0.08) {
                    rowProbability = 0;
                }
                const row = DocumentTree.generateRow(rowProbability);
                items.push(row);
            }
        }
        return items;
    }

    // Model pg tile as tree with single child
    static generateParagraph() {
        const wordCount = DocumentTree.randPack.randInteger(1, 6);
        const text = DocumentTree.randPack.randString(wordCount);
        const pgTree = new DocumentTree("pg", [text]);
        return pgTree;
    }

    static generateRow(rowProbability: number) {
        const items = <DocumentNode[]>[];
        const rowLen = DocumentTree.randPack.randInteger(1, 5);
        for (let i = 0; i < rowLen; i++) {
            const item = DocumentTree.generateBox(rowProbability);
            items.push(item);
        }
        return new DocumentTree("row", items);
    }

    static generateBox(rowProbability: number) {
        return new DocumentTree("box", DocumentTree.generateContent(rowProbability));
    }
}

export function intervalTest() {
    const mt = random.engines.mt19937();
    mt.seedWithArray([0xdeadbeef, 0xfeedbed]);
    const imin = 0;
    const imax = 10000000;
    const intCount = 50000;
    const arr = [] as SharedString.Interval[];
    const distribution = random.integer(imin, imax);
    const randInt = () => distribution(mt);
    const intervalIndex = SharedString.createIntervalIndex();

    for (let i = 0; i < intCount; i++) {
        let a = randInt();
        let b = randInt();
        while (a === b) {
            b = randInt();
        }
        if (a > b) {
            const temp = a;
            a = b;
            b = temp;
        }
        arr.push(intervalIndex.addInterval(a, b, SharedString.IntervalType.Simple, { id: i }));
    }
    let dup = 0;
    for (let i = 0; i < intCount; i++) {
        if (arr[i].getAdditionalPropertySets()) {
            dup++;
        }
    }
    console.log(`dup: ${dup}`);
}

export interface ICmd {
    description?: string;
    iconURL?: string;
    exec?: () => void;
}
export function tstSimpleCmd() {
    const tst = new MergeTree.TST<ICmd>();
    tst.put("zest", { description: "zesty" });
    tst.put("nest", { description: "nesty" });
    tst.put("newt", { description: "newty" });
    tst.put("neither", { description: "neithery" });
    tst.put("restitution", { description: "restitutiony" });
    tst.put("restful", { description: "restfuly" });
    tst.put("fish", { description: "fishy" });
    tst.put("nurf", { description: "nurfy" });
    tst.put("reify", { description: "reifyy" });
    tst.put("pert", { description: "perty" });
    tst.put("jest", { description: "jesty" });
    tst.put("jestcuz", { description: "jestcuzy" });
    let res = tst.pairsWithPrefix("je");
    console.log("trying je");
    for (const pair of res) {
        console.log(`key: ${pair.key} val: ${pair.val.description}`);
    }
    res = tst.pairsWithPrefix("n");
    console.log("trying n");
    for (const pair of res) {
        console.log(`key: ${pair.key} val: ${pair.val.description}`);
    }
    res = tst.pairsWithPrefix("ne");
    console.log("trying ne");
    for (const pair of res) {
        console.log(`key: ${pair.key} val: ${pair.val.description}`);
    }
    res = [];
    tst.map((key, val) => res.push({ key, val }));
    console.log("trying map");
    for (const pair of res) {
        console.log(`key: ${pair.key} val: ${pair.val.description}`);
    }
}

const testPropCopy = false;
const docTree = false;
const chktst = false;
const clientServerTest = true;
const tstTest = false;
const doFirstTest = false;
const ivalTest = false;

if (doFirstTest) {
    const testPack = TestPack(true);
    testPack.firstTest();
}

if (ivalTest) {
    intervalTest();
}

if (tstTest) {
    tstSimpleCmd();
}

if (chktst) {
    mergeTreeCheckedTest();
}

if (testPropCopy) {
    propertyCopy();
}

if (docTree) {
    DocumentTree.test1();
}

if (clientServerTest) {
    const ppTest = true;
    const testPack = TestPack();
    const baseDir = "../../../merge-tree/src/test/literature";
    const filename = path.join(__dirname, baseDir, "pp.txt");
    if (ppTest) {
        testPack.clientServer(filename, 100000);
    } else {
        testPack.clientServer(undefined, 100000);
    }
}<|MERGE_RESOLUTION|>--- conflicted
+++ resolved
@@ -14,10 +14,6 @@
 import path from "path";
 import { Trace } from "@fluidframework/common-utils";
 import * as MergeTree from "@fluidframework/merge-tree";
-<<<<<<< HEAD
-
-=======
->>>>>>> e3c89299
 import {
     TextSegment,
     createGroupOp,
