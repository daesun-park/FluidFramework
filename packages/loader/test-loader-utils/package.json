--- conflicted
+++ resolved
@@ -1,10 +1,6 @@
 {
   "name": "@microsoft/fluid-test-loader-utils",
-<<<<<<< HEAD
   "version": "0.17.0",
-=======
-  "version": "0.16.2",
->>>>>>> cf8ed501
   "description": "Mocks and other test utilities for the Fluid Framework Loader",
   "repository": "microsoft/prague",
   "license": "MIT",
@@ -26,13 +22,8 @@
     "tsc": "tsc"
   },
   "dependencies": {
-<<<<<<< HEAD
     "@microsoft/fluid-driver-definitions": "^0.17.0",
-    "@microsoft/fluid-protocol-definitions": "^0.1004.1"
-=======
-    "@microsoft/fluid-driver-definitions": "^0.16.2",
-    "@microsoft/fluid-protocol-definitions": "^0.1004.2-0"
->>>>>>> cf8ed501
+    "@microsoft/fluid-protocol-definitions": "^0.1004.2"
   },
   "devDependencies": {
     "@microsoft/eslint-config-fluid": "^0.16.0",
