/*!
 * Copyright (c) Microsoft Corporation. All rights reserved.
 * Licensed under the MIT License.
 */
import { IComponent, IRequest, IResponse } from "@microsoft/fluid-component-core-interfaces";
import {
    ICodeLoader,
    IConnectionDetails,
    IContainer,
    IDeltaManager,
    IFluidCodeDetails,
    IFluidModule,
    IGenericBlob,
    IRuntimeFactory,
    ITelemetryBaseLogger,
    ITelemetryLogger,
    LoaderHeader,
    TelemetryEventRaisedOnContainer,
} from "@microsoft/fluid-container-definitions";
import {
    buildHierarchy,
    ChildLogger,
    DebugLogger,
    EventEmitterWithErrorHandling,
    flatten,
    PerformanceEvent,
    raiseConnectedEvent,
    readAndParse,
    TelemetryLogger,
} from "@microsoft/fluid-core-utils";
import {
    IDocumentService,
    IDocumentStorageService,
} from "@microsoft/fluid-driver-definitions";
import { isSystemMessage, ProtocolOpHandler, Quorum, QuorumProxy } from "@microsoft/fluid-protocol-base";
import {
    ConnectionState,
    FileMode,
    IClient,
    IClientDetails,
    ICommittedProposal,
    IDocumentAttributes,
    IDocumentMessage,
    IProcessMessageResult,
    IQuorum,
    ISequencedClient,
    ISequencedDocumentMessage,
    ISequencedProposal,
    IServiceConfiguration,
    ISignalClient,
    ISignalMessage,
    ISnapshotTree,
    ISummaryAck,
    ISummaryContent,
    ISummaryNack,
    ITokenClaims,
    ITree,
    ITreeEntry,
    IVersion,
    MessageType,
    TreeEntry,
} from "@microsoft/fluid-protocol-definitions";
import * as assert from "assert";
import * as jwtDecode from "jwt-decode";
import { Audience } from "./audience";
import { BlobCacheStorageService } from "./blobCacheStorageService";
import { BlobManager } from "./blobManager";
import { ContainerContext } from "./containerContext";
import { debug } from "./debug";
import { DeltaManager } from "./deltaManager";
import { DeltaManagerProxy } from "./deltaManagerProxy";
import { Loader, RelativeLoader } from "./loader";
import { NullChaincode } from "./nullRuntime";
import { pkgName, pkgVersion } from "./packageVersion";
import { PrefetchDocumentStorageService } from "./prefetchDocumentStorageService";

// tslint:disable:no-floating-promises - disabling per-file rather than full subdirectory

// tslint:disable-next-line:no-var-requires
const performanceNow = require("performance-now") as (() => number);
// tslint:disable-next-line:no-var-requires no-submodule-imports
const merge = require("lodash/merge");

const PackageNotFactoryError = "Code package does not implement IRuntimeFactory";

export class Container extends EventEmitterWithErrorHandling implements IContainer {
    public static version = "^0.1.0";

    /**
     * Load container.
     */
    public static async load(
        id: string,
        service: IDocumentService,
        codeLoader: ICodeLoader,
        options: any,
        scope: IComponent,
        loader: Loader,
        request: IRequest,
        logger?: ITelemetryBaseLogger,
    ): Promise<Container> {
        const container = new Container(
            id,
            options,
            service,
            scope,
            codeLoader,
            loader,
            request,
            logger);

        return new Promise<Container>(async (res, rej) => {
            let alreadyRaisedError = false;
            const onError = (error) => {
                container.removeListener("error", onError);
                // Depending where error happens, we can be attempting to connect to web socket
                // and continuously retrying (consider offline mode)
                // Host has no container to close, so it's prudent to do it here
                container.close();
                rej(error);
                alreadyRaisedError = true;
            };
            container.on("error", onError);

            const version = request.headers && request.headers[LoaderHeader.version];
            const pause = request.headers && request.headers[LoaderHeader.pause];

            return container.load(version, !!pause)
                .then(() => {
                    container.removeListener("error", onError);
                    res(container);
                })
                .catch((error) => {
                    if (!alreadyRaisedError) {
                        container.logCriticalError(error);
                    }
                    container.ignoreUnhandledConnectonError();
                    onError(error);
            });
        });
    }

    public subLogger: TelemetryLogger;
    public readonly canReconnect: boolean;
    private readonly logger: ITelemetryLogger;

    private pendingClientId: string | undefined;
    private loaded = false;
    // TSLint incorrectly believes blobManager is not reassigned, but actually it is in load().
    // Known bug: https://github.com/palantir/tslint/issues/3803
    // Fixed in ESLint: https://github.com/typescript-eslint/typescript-eslint/issues/946
    // tslint:disable-next-line:prefer-readonly
    private blobManager: BlobManager | undefined;

    // Active chaincode and associated runtime
    private storageService: IDocumentStorageService | undefined | null;

    private _version: string | undefined;
    private _clientId: string | undefined;
    private _scopes: string[] | undefined;
    private _deltaManager: DeltaManager | undefined;
    private _existing: boolean | undefined;
    private readonly _id: string;
    private _parentBranch: string | undefined | null;
    private _connectionState = ConnectionState.Disconnected;
    private _serviceConfiguration: IServiceConfiguration | undefined;
    private readonly _audience: Audience;

    private context: ContainerContext | undefined;
    private pkg: string | IFluidCodeDetails | undefined;
    private codeQuorumKey;
    // TSLint incorrectly believes protocolHandler is not reassigned, but actually it is in load().
    // Known bug: https://github.com/palantir/tslint/issues/3803
    // Fixed in ESLint: https://github.com/typescript-eslint/typescript-eslint/issues/946
    // tslint:disable-next-line:prefer-readonly
    private protocolHandler: ProtocolOpHandler | undefined;
    private connectionDetailsP: Promise<IConnectionDetails> | undefined;

    private firstConnection = true;
    private manualReconnectInProgress = false;
    private readonly connectionTransitionTimes: number[] = [];
    private messageCountAfterDisconnection: number = 0;

    private _closed = false;

    public get closed(): boolean {
        return this._closed;
    }

    public get id(): string {
        return this._id;
    }

    public get deltaManager(): IDeltaManager<ISequencedDocumentMessage, IDocumentMessage> {
        return this._deltaManager!;
    }

    public get connectionState(): ConnectionState {
        return this._connectionState;
    }

    public get connected(): boolean {
        return this.connectionState === ConnectionState.Connected;
    }

    /**
     * Service configuration details. If running in offline mode will be undefined otherwise will contain service
     * configuration details returned as part of the initial connection.
     */
    public get serviceConfiguration(): IServiceConfiguration | undefined {
        return this._serviceConfiguration;
    }

    /**
     * The server provided id of the client.
     * Set once this.connected is true, otherwise undefined
     */
    public get clientId(): string | undefined {
        return this._clientId;
    }

    /**
     * The server provided claims of the client.
     * Set once this.connected is true, otherwise undefined
     */
    public get scopes(): string[] | undefined {
        return this._scopes;
    }

    public get clientType(): string | undefined {
        return this._deltaManager!.clientType;
    }

    public get clientDetails(): IClientDetails {
        return this._deltaManager!.clientDetails;
    }

    public get chaincodePackage(): string | IFluidCodeDetails | undefined {
        return this.pkg;
    }

    /**
     * Flag indicating whether the document already existed at the time of load
     */
    public get existing(): boolean | undefined {
        return this._existing;
    }

    /**
     * Retrieves the audience associated with the document
     */
    public get audience(): Audience {
        return this._audience;
    }

    /**
     * Returns the parent branch for this document
     */
    public get parentBranch(): string | undefined | null {
        return this._parentBranch;
    }

    /**
     * Controls whether the container will automatically reconnect to the delta stream after receiving a disconnect.
     */
    public set autoReconnect(value: boolean) {
        if (!this._deltaManager) {
            throw new Error("Can't set autoReconnect prior to load");
        }
        this._deltaManager.autoReconnect = value;
    }

    /**
     * Controls whether the container will automatically reconnect to the delta stream after receiving a disconnect.
     */
    public get autoReconnect() {
        if (!this._deltaManager) {
            throw new Error("Can't access autoReconnect prior to load");
        }
        return this._deltaManager.autoReconnect;
    }

    constructor(
        id: string,
        public readonly options: any,
        private readonly service: IDocumentService,
        private readonly scope: IComponent,
        private readonly codeLoader: ICodeLoader,
        private readonly loader: Loader,
        private readonly originalRequest: IRequest,
        logger?: ITelemetryBaseLogger,
    ) {
        super();

        const [, docId] = id.split("/");
        this._id = decodeURI(docId);
        this._scopes = this.getScopes(options);
        this._audience = new Audience();
        this.canReconnect = !(originalRequest.headers && originalRequest.headers[LoaderHeader.reconnect] === false);

        // create logger for components to use
        this.subLogger = DebugLogger.mixinDebugLogger(
            "fluid:telemetry",
            logger,
            {
                docId: this.id,
                clientType: this.client.details.type, // differentiating summarizer container from main container
                packageName: TelemetryLogger.sanitizePkgName(pkgName),
                packageVersion: pkgVersion,
            });

        // Prefix all events in this file with container-loader
        this.logger = ChildLogger.create(this.subLogger, "Container");

        this.on("error", (error: any) => {
            this.logCriticalError(error);
        });
    }

    /**
     * Retrieves the quorum associated with the document
     */
    public getQuorum(): IQuorum {
        return this.protocolHandler!.quorum;
    }

    public on(event: "connected" | "contextChanged", listener: (clientId: string) => void): this;
    public on(event: "disconnected" | "joining" | "closed", listener: () => void): this;
    public on(event: "error", listener: (error: any) => void): this;
    public on(event: "op", listener: (message: ISequencedDocumentMessage) => void): this;
    public on(event: "pong" | "processTime", listener: (latency: number) => void): this;
    public on(event: MessageType.BlobUploaded, listener: (contents: any) => void): this;

    /* tslint:disable:no-unnecessary-override */
    public on(event: string | symbol, listener: (...args: any[]) => void): this {
        return super.on(event, listener);
    }

    public close() {
        if (this._closed) {
            return;
        }
        this._closed = true;

        if (this._deltaManager) {
            this._deltaManager.close();
        }

        if (this.protocolHandler) {
            this.protocolHandler.close();
        }

        assert(this.connectionState === ConnectionState.Disconnected, "disconnect event was not raised!");

        this.emit("closed");

        this.removeAllListeners();
    }

    public async request(path: IRequest): Promise<IResponse> {
        if (!path) {
            return { mimeType: "fluid/container", status: 200, value: this };
        }

        return this.context!.request(path);
    }

    public async snapshot(tagMessage: string, fullTree: boolean = false): Promise<void> {
        // TODO: Issue-2171 Support for Branch Snapshots
        if (tagMessage.includes("ReplayTool Snapshot") === false && this.parentBranch) {
            // The below debug ruins the chrome debugging session
            // Tracked (https://bugs.chromium.org/p/chromium/issues/detail?id=659515)
            debug(`Skipping snapshot due to being branch of ${this.parentBranch}`);
            return;
        }

        // Only snapshot once a code quorum has been established
        if (!this.protocolHandler!.quorum.has("code") && !this.protocolHandler!.quorum.has("code2")) {
            this.logger.sendTelemetryEvent({ eventName: "SkipSnapshot" });
            return;
        }

        // Stop inbound message processing while we complete the snapshot
        try {
            if (this.deltaManager !== undefined) {
                await this.deltaManager.inbound.systemPause();
            }

            await this.snapshotCore(tagMessage, fullTree);

        } catch (ex) {
            this.logger.logException({ eventName: "SnapshotExceptionError" }, ex);
            throw ex;

        } finally {
            if (this.deltaManager !== undefined) {
                this.deltaManager.inbound.systemResume();
            }
        }
    }

    public resume() {
        assert(this.loaded);
        // resume processing ops
        this._deltaManager!.inbound.resume();
        this._deltaManager!.outbound.resume();
        this._deltaManager!.inboundSignal.resume();

        // Ensure connection to web socket
        this.connectToDeltaStream();

        // Do not leave unhandled rejected promise.
        // We report any connection errors through raiseCriticalError() mechanism
        // as they can happen after initial connection.
        this.ignoreUnhandledConnectonError();
    }

    public raiseCriticalError(error: any) {
        this.emit("error", error);
    }

    public reloadContext(): Promise<void> {
        return this.reloadContextCore().catch((error) => {
            this.raiseCriticalError(error);
            throw error;
        });
    }

    /**
     * Connect the deltaManager.  Useful when the autoConnect flag is set to false.
     */
    public async reconnect() {
        // Only track this as a manual reconnection if we are truly the ones kicking it off.
        if (this._connectionState === ConnectionState.Disconnected) {
            this.manualReconnectInProgress = true;
        }
        return this._deltaManager!.connect();
    }

    private async reloadContextCore(): Promise<void> {
        await Promise.all([
            this.deltaManager!.inbound.systemPause(),
            this.deltaManager!.inboundSignal.systemPause()]);

        const previousContextState = await this.context!.stop();

        let snapshot: ISnapshotTree | undefined;
        const blobs = new Map();
        if (previousContextState) {
            const flattened = flatten(previousContextState.entries, blobs);
            snapshot = buildHierarchy(flattened);
        }

        const storage = blobs.size > 0
            ? new BlobCacheStorageService(this.storageService!, blobs)
            : this.storageService!;

        const attributes: IDocumentAttributes = {
            branch: this.id,
            minimumSequenceNumber: this._deltaManager!.minimumSequenceNumber,
            sequenceNumber: this._deltaManager!.referenceSequenceNumber,
        };

        await this.loadContext(attributes, storage, snapshot);

        this.deltaManager!.inbound.systemResume();
        this.deltaManager!.inboundSignal.systemResume();
    }

    private async snapshotCore(tagMessage: string, fullTree: boolean = false) {
        // Snapshots base document state and currently running context
        const root = this.snapshotBase();
        const componentEntries = await this.context!.snapshot(tagMessage, fullTree);

        // And then combine
        if (componentEntries) {
            root.entries.push(...componentEntries.entries);
        }

        // Generate base snapshot message
        const deltaDetails =
            `${this._deltaManager!.referenceSequenceNumber}:${this._deltaManager!.minimumSequenceNumber}`;
        const message = `Commit @${deltaDetails} ${tagMessage}`;

        // Pull in the prior version and snapshot tree to store against
        const lastVersion = await this.getVersion(this.id);

        const parents = lastVersion ? [lastVersion.id] : [];

        // Write the full snapshot
        return this.storageService!.write(root, parents, message, "");
    }

    private snapshotBase(): ITree {
        const entries: ITreeEntry[] = [];

        const blobMetaData = this.blobManager!.getBlobMetadata();
        entries.push({
            mode: FileMode.File,
            path: ".blobs",
            type: TreeEntry[TreeEntry.Blob],
            value: {
                contents: JSON.stringify(blobMetaData),
                encoding: "utf-8",
            },
        });

        const quorumSnapshot = this.protocolHandler!.quorum.snapshot();
        entries.push({
            mode: FileMode.File,
            path: "quorumMembers",
            type: TreeEntry[TreeEntry.Blob],
            value: {
                contents: JSON.stringify(quorumSnapshot.members),
                encoding: "utf-8",
            },
        });
        entries.push({
            mode: FileMode.File,
            path: "quorumProposals",
            type: TreeEntry[TreeEntry.Blob],
            value: {
                contents: JSON.stringify(quorumSnapshot.proposals),
                encoding: "utf-8",
            },
        });
        entries.push({
            mode: FileMode.File,
            path: "quorumValues",
            type: TreeEntry[TreeEntry.Blob],
            value: {
                contents: JSON.stringify(quorumSnapshot.values),
                encoding: "utf-8",
            },
        });

        // Save attributes for the document
        const documentAttributes: IDocumentAttributes = {
            branch: this.id,
            minimumSequenceNumber: this._deltaManager!.minimumSequenceNumber,
            sequenceNumber: this._deltaManager!.referenceSequenceNumber,
        };
        entries.push({
            mode: FileMode.File,
            path: ".attributes",
            type: TreeEntry[TreeEntry.Blob],
            value: {
                contents: JSON.stringify(documentAttributes),
                encoding: "utf-8",
            },
        });

        // Output the tree
        const root: ITree = {
            entries,
            id: null,
        };

        return root;
    }

    private async getVersion(version: string): Promise<IVersion> {
        const versions = await this.storageService!.getVersions(version, 1);
        return versions[0];
    }

    private async connectToDeltaStream() {
        if (!this.connectionDetailsP) {
            this.connectionTransitionTimes[ConnectionState.Disconnected] = performanceNow();
            this.connectionDetailsP = this._deltaManager!.connect();
        }
        return this.connectionDetailsP;
    }

    private ignoreUnhandledConnectonError() {
        // avoid unhandled promises
        if (this.connectionDetailsP) {
            this.connectionDetailsP.catch(() => {});
        }
    }

    /**
     * Load container.
     *
     * @param specifiedVersion - one of the following
     *   - null: use ops, no snapshots
     *   - undefined - fetch latest snapshot
     *   - otherwise, version sha to load snapshot
     * @param pause - start the container in a paused state
     */
    private async load(specifiedVersion: string | null | undefined, pause: boolean): Promise<void> {
        const perfEvent = PerformanceEvent.start(this.logger, { eventName: "Load" });

        // Start websocket connection as soon as possible.  Note that there is no op handler attached yet, but the
        // DeltaManager is resilient to this and will wait to start processing ops until after it is attached.
        this.createDeltaManager();
        if (!pause) {
            this.connectToDeltaStream();
        }

        this.storageService = await this.getDocumentStorageService();

        // fetch specified snapshot, but intentionally do not load from snapshot if specifiedVersion is null
        const maybeSnapshotTree = specifiedVersion === null ? undefined
            : await this.fetchSnapshotTree(specifiedVersion);

        // if pause, and there's no tree, then we'll start the websocket connection here (we'll need the details later)
        if (!maybeSnapshotTree) {
            this.connectToDeltaStream();
        }

        const blobManagerP = this.loadBlobManager(this.storageService, maybeSnapshotTree);

        const attributes = await this.getDocumentAttributes(this.storageService, maybeSnapshotTree);

        // attach op handlers to start processing ops
        this.attachDeltaManagerOpHandler(attributes, !specifiedVersion);

        // ...load in the existing quorum
        // Initialize the protocol handler
        const protocolHandlerP = this.initializeProtocolState(attributes, this.storageService, maybeSnapshotTree);

        let loadDetailsP: Promise<void>;

        // Initialize document details - if loading a snapshot use that - otherwise we need to wait on
        // the initial details
        if (maybeSnapshotTree) {
            this._existing = true;
            this._parentBranch = attributes.branch !== this.id ? attributes.branch : null;
            loadDetailsP = Promise.resolve();
        } else {
            loadDetailsP = this.connectToDeltaStream().then((details) => {
                this._existing = details.existing;
                this._parentBranch = details.parentBranch;
            });
        }

        // loadContext directly requires blobManager and protocolHandler to be ready, and eventually calls
        // instantiateRuntime which will want to know existing state.  Wait for these promises to finish.
        [this.blobManager, this.protocolHandler] = await Promise.all([blobManagerP, protocolHandlerP, loadDetailsP]);

        await this.loadContext(attributes, this.storageService, maybeSnapshotTree);

        this.context!.changeConnectionState(this.connectionState, this.clientId!, this._version);

        // Internal context is fully loaded at this point
        this.loaded = true;

        // Propagate current connection state through the system.
        const connected = this.connectionState === ConnectionState.Connected;
        assert(!connected || this._deltaManager!.connectionMode === "read");
        this.propagateConnectionState();

        perfEvent.end({
            existing: this._existing,
            sequenceNumber: attributes.sequenceNumber,
            version: maybeSnapshotTree ? maybeSnapshotTree.id : undefined,
        });

        if (!pause) {
            this.resume();
        }
    }

    private async getDocumentStorageService(): Promise<IDocumentStorageService> {
        const storageService = await this.service.connectToStorage();
        return new PrefetchDocumentStorageService(storageService);
    }

    private async getDocumentAttributes(
        storage: IDocumentStorageService,
        tree: ISnapshotTree | undefined,
    ): Promise<IDocumentAttributes> {
        if (!tree) {
            return {
                branch: this.id,
                minimumSequenceNumber: 0,
                sequenceNumber: 0,
            };
        }

        const attributesHash = ".protocol" in tree.trees
            ? tree.trees[".protocol"].blobs.attributes
            : tree.blobs[".attributes"];

        return readAndParse<IDocumentAttributes>(storage, attributesHash);
    }

    private async initializeProtocolState(
        attributes: IDocumentAttributes,
        storage: IDocumentStorageService,
        tree: ISnapshotTree | undefined,
    ): Promise<ProtocolOpHandler> {
        let members: [string, ISequencedClient][] = [];
        let proposals: [number, ISequencedProposal, string[]][] = [];
        let values: [string, any][] = [];

        if (tree) {
            const baseTree = ".protocol" in tree.trees ? tree.trees[".protocol"] : tree;
            [members, proposals, values] = await Promise.all([
                readAndParse<[string, ISequencedClient][]>(storage, baseTree.blobs.quorumMembers!),
                readAndParse<[number, ISequencedProposal, string[]][]>(storage, baseTree.blobs.quorumProposals!),
                readAndParse<[string, ICommittedProposal][]>(storage, baseTree.blobs.quorumValues!),
            ]);
        }

        const protocol = new ProtocolOpHandler(
            attributes.branch,
            attributes.minimumSequenceNumber!,
            attributes.sequenceNumber!,
            members,
            proposals,
            values,
            (key, value) => this.submitMessage(MessageType.Propose, { key, value }),
            (sequenceNumber) => this.submitMessage(MessageType.Reject, sequenceNumber));

        const protocolLogger = ChildLogger.create(this.subLogger, "ProtocolHandler");

        protocol.on("Summary", (message) => {
            switch (message.type) {
                case MessageType.Summarize:
                    protocolLogger.sendTelemetryEvent({
                        eventName: "Summarize",
                        message: message.contents as ISummaryContent,
                        summarySequenceNumber: message.sequenceNumber,
                        refSequenceNumber: message.referenceSequenceNumber,
                    });
                    break;
                case MessageType.SummaryAck:
                    const ack = message.contents as ISummaryAck;
                    protocolLogger.sendTelemetryEvent({
                        eventName: "SummaryAck",
                        message: `handle: ${ack.handle}`,
                        sequenceNumber: message.sequenceNumber,
                        summarySequenceNumber: ack.summaryProposal.summarySequenceNumber,
                    });
                    break;
                case MessageType.SummaryNack:
                    const nack = message.contents as ISummaryNack;
                    protocolLogger.sendTelemetryEvent({
                        eventName: "SummaryNack",
                        message: nack.errorMessage,
                        sequenceNumber: message.sequenceNumber,
                        summarySequenceNumber: nack.summaryProposal.summarySequenceNumber,
                    });
                    break;
                default:
            }

        });

        protocol.quorum.on("error", (error) => {
            // tslint:disable-next-line no-unsafe-any
            protocolLogger.sendErrorEvent(error);
        });

        // Track membership changes and update connection state accordingly
        protocol.quorum.on("addMember", (clientId, details) => {
            // This is the only one that requires the pending client ID
            if (clientId === this.pendingClientId) {
                this.setConnectionState(
                    ConnectionState.Connected,
                    `joined @ ${details.sequenceNumber}`,
                    this.pendingClientId,
                    this._deltaManager!.version,
                    details.client.scopes,
                    this._deltaManager!.serviceConfiguration);
            }
        });

        protocol.quorum.on("removeMember", (clientId) => {
            if (clientId === this._clientId) {
                this._deltaManager!.updateQuorumLeave();
            }
        });

        protocol.quorum.on(
            "approveProposal",
            (sequenceNumber, key, value) => {
                debug(`approved ${key}`);
                if (key === "code" || key === "code2") {
                    // back compat - can remove in 0.7
                    if (!this.codeQuorumKey) {
                        this.codeQuorumKey = key;
                    }

                    // back compat - can remove in 0.7
                    if (key !== this.codeQuorumKey) {
                        return;
                    }

                    debug(`loadCode ${JSON.stringify(value)}`);

                    if (value === this.pkg) {
                        return;
                    }

                    this.reloadContext();
                }
            });

        return protocol;
    }

    private async loadBlobManager(
        storage: IDocumentStorageService,
        tree: ISnapshotTree | undefined,
    ): Promise<BlobManager> {
        const blobHash = tree && tree.blobs[".blobs"];
        const blobs: IGenericBlob[] = blobHash
            ? await readAndParse<IGenericBlob[]>(storage, blobHash)
            : [];

        const blobManager = new BlobManager(storage);
        blobManager.loadBlobMetadata(blobs);

        return blobManager;
    }

    private async loadCodeFromQuorum(
        quorum: Quorum,
    ): Promise<{ pkg: IFluidCodeDetails | undefined, chaincode: IRuntimeFactory }> {
        // back compat - can remove in 0.7
        const codeQuorumKey = quorum.has("code")
            ? "code"
            : quorum.has("code2") ? "code2" : undefined;
        this.codeQuorumKey = codeQuorumKey;

        const pkg = codeQuorumKey ? quorum.get(codeQuorumKey) as IFluidCodeDetails : undefined;
        const chaincode = await this.loadCode(pkg);

        return { chaincode, pkg };
    }

    /**
     * Loads the code for the provided package
     */
    private async loadCode(pkg: IFluidCodeDetails | undefined): Promise<IRuntimeFactory> {
        if (!pkg) {
            return new NullChaincode();
        }

        const component = await this.codeLoader.load<IRuntimeFactory | IFluidModule>(pkg);

        if ("fluidExport" in component) {
            const factory = component.fluidExport.IRuntimeFactory;
            return factory ? factory : Promise.reject(PackageNotFactoryError);
        }

        // TODO included for back-compat
        if ("instantiateRuntime" in component) {
            return component;
        }

        return Promise.reject(PackageNotFactoryError);
    }

    private get client() {
        // tslint:disable-next-line:no-unsafe-any
        const client: IClient = this.options && this.options.client
            // tslint:disable-next-line:no-unsafe-any
            ? (this.options.client as IClient)
            : {
                details: {
                    capabilities: {interactive: true},
                },
                permission: [],
                scopes: [],
                user: { id: "" },
            };

        // client info from headers overrides client info from loader options
        const headerClientDetails = this.originalRequest.headers
            && this.originalRequest.headers[LoaderHeader.clientDetails];
        if (headerClientDetails) {
            // tslint:disable-next-line: no-unsafe-any
            merge(client.details, headerClientDetails);
        }
        return client;
    }

    private createDeltaManager(): void {
        // Create the DeltaManager and begin listening for connection events
        // tslint:disable-next-line:no-unsafe-any
        const client = this.client;

        this._deltaManager = new DeltaManager(
            this.service,
            client,
            ChildLogger.create(this.subLogger, "DeltaManager"),
            this.canReconnect,
        );

        // Open a connection - the DeltaManager will automatically reconnect
        this._deltaManager.on("connect", (details: IConnectionDetails) => {
            this.setConnectionState(
                ConnectionState.Connecting,
                "websocket established",
                details.clientId,
                details.version,
                details.claims.scopes,
                details.serviceConfiguration);

            if (this._deltaManager!.connectionMode === "read") {
                this.setConnectionState(
                    ConnectionState.Connected,
                    `joined as readonly`,
                    details.clientId,
                    this._deltaManager!.version,
                    details.claims.scopes,
                    this._deltaManager!.serviceConfiguration);
            }

            // back-compat for new client and old server.
            this._audience.clear();

            const priorClients = details.initialClients ? details.initialClients : [];
            for (const priorClient of priorClients) {
                this._audience.addMember(priorClient.clientId, priorClient.client);
            }
        });

<<<<<<< HEAD
        this._deltaManager.on("disconnect", (reason: string) => {
            this.manualReconnectInProgress = false;
            this.setConnectionState(ConnectionState.Disconnected, reason);
        });
=======
            this._deltaManager.on("disconnect", (reason: string) => {
                this.manualReconnectInProgress = false;
                this.setConnectionState(ConnectionState.Disconnected, reason);
            });
>>>>>>> deca34e9

        this._deltaManager.on("error", (error) => {
            this.raiseCriticalError(error);
        });

        this._deltaManager.on("pong", (latency) => {
            this.emit("pong", latency);
        });

        this._deltaManager.on("processTime", (time) => {
            this.emit("processTime", time);
        });
    }

    private attachDeltaManagerOpHandler(attributes: IDocumentAttributes, catchUp: boolean): void {
        assert(this._deltaManager);

        this._deltaManager!.on("closed", () => {
            this.close();
        });

        // If we're the outer frame, do we want to do this?
        // Begin fetching any pending deltas once we know the base sequence #. Can this fail?
        // It seems like something, like reconnection, that we would want to retry but otherwise allow
        // the document to load
        this._deltaManager!.attachOpHandler(
            attributes.minimumSequenceNumber,
            attributes.sequenceNumber,
            {
                process: (message) => {
                    return this.processRemoteMessage(message);
                },
                processSignal: (message) => {
                    this.processSignal(message);
                },
            },
            catchUp);
    }

    private logConnectionStateChangeTelemetry(value: ConnectionState, oldState: ConnectionState, reason: string) {
        // Log actual event
        const time = performanceNow();
        this.connectionTransitionTimes[value] = time;
        const duration = time - this.connectionTransitionTimes[oldState];

<<<<<<< HEAD
        let connectionInitiationReason: string;
        if (value === ConnectionState.Disconnected) {
            connectionInitiationReason = "Disconnect";
        } else if (this.firstConnection) {
            connectionInitiationReason = "InitialConnect";
        } else if (this.manualReconnectInProgress) {
            connectionInitiationReason = "ManualReconnect";
        } else {
            connectionInitiationReason = "AutoReconnect";
=======
        let durationFromDisconnected: number | undefined;
        let connectionMode: string | undefined;
        let connectionInitiationReason: string | undefined;
        let autoReconnect: boolean | undefined;
        if (value === ConnectionState.Disconnected) {
            autoReconnect = this._deltaManager!.autoReconnect;
        } else {
            connectionMode = this._deltaManager!.connectionMode;
            if (value === ConnectionState.Connected) {
                durationFromDisconnected = time - this.connectionTransitionTimes[ConnectionState.Disconnected];
                this.firstConnection = false;
            }
            if (this.firstConnection) {
                connectionInitiationReason = "InitialConnect";
            } else if (this.manualReconnectInProgress) {
                connectionInitiationReason = "ManualReconnect";
            } else {
                connectionInitiationReason = "AutoReconnect";
            }
>>>>>>> deca34e9
        }

        this.logger.sendPerformanceEvent({
            eventName: `ConnectionStateChange_${ConnectionState[value]}`,
            from: ConnectionState[oldState],
            duration,
            durationFromDisconnected,
            reason,
            connectionInitiationReason,
            socketDocumentId: this._deltaManager ? this._deltaManager.socketDocumentId : undefined,
            pendingClientId: this.pendingClientId,
            clientId: this.clientId,
            connectionMode,
            autoReconnect,
        });

        if (value === ConnectionState.Connected) {
            this.firstConnection = false;
            this.manualReconnectInProgress = false;
        }
    }

    private setConnectionState(value: ConnectionState.Disconnected, reason: string);
    private setConnectionState(
        value: ConnectionState,
        reason: string,
        clientId: string,
        version: string,
        scopes: string[],
        configuration: IServiceConfiguration);
    private setConnectionState(
        value: ConnectionState,
        reason: string,
        context?: string,
        version?: string,
        scopes?: string[],
        configuration?: IServiceConfiguration) {
        if (this.connectionState === value) {
            // Already in the desired state - exit early
            this.logger.sendErrorEvent({ eventName: "setConnectionStateSame", value });
            return;
        }

        const oldState = this._connectionState;
        this._connectionState = value;
        this._version = version;
        this._scopes = scopes;
        this._serviceConfiguration = configuration;

        // Stash the clientID to detect when transitioning from connecting (socket.io channel open) to connected
        // (have received the join message for the client ID)
        // This is especially important in the reconnect case. It's possible there could be outstanding
        // ops sent by this client, so we should keep the old client id until we see our own client's
        // join message. after we see the join message for out new connection with our new client id,
        // we know there can no longer be outstanding ops that we sent with the previous client id.
        if (value === ConnectionState.Connecting) {
            this.pendingClientId = context;
        } else if (value === ConnectionState.Connected) {
            this._clientId = this.pendingClientId;
            this._deltaManager!.updateQuorumJoin();
        } else if (value === ConnectionState.Disconnected) {
            // Important as we process our own joinSession message through delta request
            this.pendingClientId = undefined;
        }

        // Report telemetry after we set client id!
        this.logConnectionStateChangeTelemetry(value, oldState, reason);

        if (this.loaded) {
            this.propagateConnectionState();
        }
    }

    private propagateConnectionState() {
        assert(this.loaded);
        const logOpsOnReconnect: boolean = this._connectionState === ConnectionState.Connected && !this.firstConnection;
        if (logOpsOnReconnect) {
            this.messageCountAfterDisconnection = 0;
        }
        this.context!.changeConnectionState(this._connectionState, this.clientId!, this._version!);
        this.protocolHandler!.quorum.changeConnectionState(this._connectionState, this.clientId!);
        raiseConnectedEvent(this, this._connectionState, this.clientId!);
        if (logOpsOnReconnect) {
            this.logger.sendTelemetryEvent(
                { eventName: "OpsSentOnReconnect", count: this.messageCountAfterDisconnection });
        }
    }

    private submitMessage(type: MessageType, contents: any, batch?: boolean, metadata?: any): number {
        if (this.connectionState !== ConnectionState.Connected) {
            this.logger.sendErrorEvent({ eventName: "SubmitMessageWithNoConnection", type });
            return -1;
        }

        this.messageCountAfterDisconnection += 1;
        return this._deltaManager!.submit(type, contents, batch, metadata);
    }

    private processRemoteMessage(message: ISequencedDocumentMessage): IProcessMessageResult {
        const local = this._clientId === message.clientId;

        // Forward non system messages to the loaded runtime for processing
        if (!isSystemMessage(message)) {
            this.context!.process(message, local, undefined);
        }

        // Allow the protocol handler to process the message
        const result = this.protocolHandler!.processMessage(message, local);

        this.emit("op", message);

        return result;
    }

    private submitSignal(message: any) {
        this._deltaManager!.submitSignal(JSON.stringify(message));
    }

    private processSignal(message: ISignalMessage) {
        // No clientId indicates a system signal message.
        if (message.clientId === null && this._audience) {
            const innerContent = message.content as { content: any, type: string };
            if (innerContent.type === MessageType.ClientJoin) {
                const newClient = innerContent.content as ISignalClient;
                this._audience.addMember(newClient.clientId, newClient.client);
            } else if (innerContent.type === MessageType.ClientLeave) {
                const leftClientId = innerContent.content as string;
                this._audience.removeMember(leftClientId);
            }
        } else {
            const local = this._clientId === message.clientId;
            this.context!.processSignal(message, local);
        }
    }

    // tslint:disable no-unsafe-any
    private getScopes(options: any): string[] {
        return options && options.tokens && options.tokens.jwt ?
            (jwtDecode(options.tokens.jwt) as ITokenClaims).scopes : [];
    }
    // tslint:enable no-unsafe-any

    /**
     * Get the most recent snapshot, or a specific version.
     * @param specifiedVersion - The specific version of the snapshot to retrieve
     * @returns The snapshot requested, or the latest snapshot if no version was specified
     */
    private async fetchSnapshotTree(specifiedVersion?: string): Promise<ISnapshotTree | undefined> {
        const version = await this.getVersion(specifiedVersion || this.id);

        if (version) {
            return await this.storageService!.getSnapshotTree(version) || undefined;
        } else if (specifiedVersion) {
            // we should have a defined version to load from if specified version requested
            this.logger.sendErrorEvent({ eventName: "NoVersionFoundWhenSpecified", specifiedVersion });
        }

        return undefined;
    }

    private async loadContext(
        attributes: IDocumentAttributes,
        storage: IDocumentStorageService,
        snapshot?: ISnapshotTree,
    ) {
        const chaincode = await this.loadCodeFromQuorum(this.protocolHandler!.quorum);
        this.pkg = chaincode.pkg;

        // The relative loader will proxy requests to '/' to the loader itself assuming no non-cache flags
        // are set. Global requests will still go to this loader
        const loader = new RelativeLoader(this.loader, this.originalRequest);

        this.context = await ContainerContext.load(
            this,
            this.scope,
            this.codeLoader,
            chaincode.chaincode,
            snapshot || { id: null, blobs: {}, commits: {}, trees: {} },
            attributes,
            this.blobManager,
            new DeltaManagerProxy(this._deltaManager!),
            new QuorumProxy(this.protocolHandler!.quorum),
            loader,
            storage,
            (err) => this.raiseCriticalError(err),
            (type, contents) => this.submitMessage(type, contents),
            (message) => this.submitSignal(message),
            (message) => this.snapshot(message),
            () => this.close(),
            Container.version,
        );

        loader.resolveContainer(this);
        this.emit("contextChanged", this.pkg);
    }

    // Please avoid calling it directly.
    // raiseCriticalError() is the right flow for most cases
    private logCriticalError(error: any) {
        this.logger.sendErrorEvent({ eventName: "onError", [TelemetryEventRaisedOnContainer]: true }, error);
    }
}<|MERGE_RESOLUTION|>--- conflicted
+++ resolved
@@ -920,17 +920,10 @@
             }
         });
 
-<<<<<<< HEAD
         this._deltaManager.on("disconnect", (reason: string) => {
             this.manualReconnectInProgress = false;
             this.setConnectionState(ConnectionState.Disconnected, reason);
         });
-=======
-            this._deltaManager.on("disconnect", (reason: string) => {
-                this.manualReconnectInProgress = false;
-                this.setConnectionState(ConnectionState.Disconnected, reason);
-            });
->>>>>>> deca34e9
 
         this._deltaManager.on("error", (error) => {
             this.raiseCriticalError(error);
@@ -976,17 +969,6 @@
         this.connectionTransitionTimes[value] = time;
         const duration = time - this.connectionTransitionTimes[oldState];
 
-<<<<<<< HEAD
-        let connectionInitiationReason: string;
-        if (value === ConnectionState.Disconnected) {
-            connectionInitiationReason = "Disconnect";
-        } else if (this.firstConnection) {
-            connectionInitiationReason = "InitialConnect";
-        } else if (this.manualReconnectInProgress) {
-            connectionInitiationReason = "ManualReconnect";
-        } else {
-            connectionInitiationReason = "AutoReconnect";
-=======
         let durationFromDisconnected: number | undefined;
         let connectionMode: string | undefined;
         let connectionInitiationReason: string | undefined;
@@ -1006,7 +988,6 @@
             } else {
                 connectionInitiationReason = "AutoReconnect";
             }
->>>>>>> deca34e9
         }
 
         this.logger.sendPerformanceEvent({
