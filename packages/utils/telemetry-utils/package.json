{
  "name": "@fluidframework/telemetry-utils",
<<<<<<< HEAD
  "version": "0.26.0",
=======
  "version": "0.25.2",
>>>>>>> d56d806c
  "description": "Collection of telemetry relates utilities for Fluid",
  "repository": "microsoft/FluidFramework",
  "license": "MIT",
  "author": "Microsoft",
  "sideEffects": "false",
  "main": "dist/index.js",
  "module": "lib/index.js",
  "browser": {
    "./dist/indexNode.js": "./dist/indexBrowser.js",
    "./lib/indexNode.js": "./lib/indexBrowser.js"
  },
  "types": "dist/index.d.ts",
  "scripts": {
    "bench": "ts-node bench/src/index.ts",
    "build": "npm run build:genver && concurrently npm:build:compile npm:lint",
    "build:ci": "npm run build:genver && npm run build:compile",
    "build:compile": "concurrently npm:tsc npm:build:esnext",
    "build:docs": "api-extractor run --local && copyfiles -u 1 ./_api-extractor-temp/doc-models/* ../../../_api-extractor-temp/",
    "build:esnext": "tsc --project ./tsconfig.esnext.json",
    "build:full": "npm run build",
    "build:full:compile": "npm run build:compile",
    "build:genver": "gen-version",
    "bump-version": "npm version minor --no-push --no-git-tag-version && npm run build:genver",
    "ci:build": "npm run build:genver && npm run build:compile",
    "ci:test": "npm run test:report",
    "ci:test:coverage": "npm run test:coverage",
    "clean": "rimraf dist lib *.tsbuildinfo *.build.log",
    "eslint": "eslint --ext=ts,tsx --format stylish src",
    "eslint:fix": "eslint --ext=ts,tsx --format stylish src --fix",
    "lint": "npm run eslint",
    "lint:fix": "npm run eslint:fix",
    "test": "npm run test:mocha",
    "test:ci": "npm run test:report",
    "test:coverage": "nyc npm run test:report",
    "test:mocha": "mocha --recursive dist/test -r node_modules/@fluidframework/mocha-test-setup --unhandled-rejections=strict",
    "test:mocha:verbose": "cross-env FLUID_TEST_VERBOSE=1 npm run test:mocha",
    "test:report": "npm test -- -- --reporter mocha-junit-reporter --reporter-options mochaFile=nyc/mocha-junit-report.xml",
    "tsc": "tsc"
  },
  "nyc": {
    "all": true,
    "cache-dir": "nyc/.cache",
    "exclude": [
      "src/test/**/*.ts",
      "dist/test/**/*.js"
    ],
    "exclude-after-remap": false,
    "include": [
      "src/**/*.ts",
      "dist/**/*.js"
    ],
    "report-dir": "nyc/report",
    "reporter": [
      "cobertura",
      "html",
      "text"
    ],
    "temp-directory": "nyc/.nyc_output"
  },
  "dependencies": {
    "@fluidframework/common-definitions": "^0.18.1",
    "@fluidframework/common-utils": "^0.22.1",
    "debug": "^4.1.1",
    "events": "^3.1.0"
  },
  "devDependencies": {
    "@fluidframework/build-common": "^0.18.0",
    "@fluidframework/eslint-config-fluid": "^0.18.0",
<<<<<<< HEAD
    "@fluidframework/mocha-test-setup": "^0.26.0",
=======
    "@fluidframework/mocha-test-setup": "^0.25.2",
>>>>>>> d56d806c
    "@microsoft/api-extractor": "^7.7.2",
    "@types/debug": "^4.1.5",
    "@types/events": "^3.0.0",
    "@types/mocha": "^5.2.5",
    "@types/sinon": "^7.0.13",
    "@typescript-eslint/eslint-plugin": "~2.17.0",
    "@typescript-eslint/parser": "~2.17.0",
    "concurrently": "^5.2.0",
    "copyfiles": "^2.1.0",
    "cross-env": "^7.0.2",
    "eslint": "~6.8.0",
    "eslint-plugin-eslint-comments": "~3.1.2",
    "eslint-plugin-import": "2.20.0",
    "eslint-plugin-no-null": "~1.0.2",
    "eslint-plugin-optimize-regex": "~1.1.7",
    "eslint-plugin-prefer-arrow": "~1.1.7",
    "eslint-plugin-react": "~7.18.0",
    "eslint-plugin-unicorn": "~15.0.1",
    "mocha": "^8.1.1",
    "mocha-junit-reporter": "^1.18.0",
    "nyc": "^15.0.0",
    "rimraf": "^2.6.2",
    "sinon": "^7.4.2",
    "ts-node": "^7.0.1",
    "typescript": "~3.7.4"
  }
}<|MERGE_RESOLUTION|>--- conflicted
+++ resolved
@@ -1,10 +1,6 @@
 {
   "name": "@fluidframework/telemetry-utils",
-<<<<<<< HEAD
   "version": "0.26.0",
-=======
-  "version": "0.25.2",
->>>>>>> d56d806c
   "description": "Collection of telemetry relates utilities for Fluid",
   "repository": "microsoft/FluidFramework",
   "license": "MIT",
@@ -73,11 +69,7 @@
   "devDependencies": {
     "@fluidframework/build-common": "^0.18.0",
     "@fluidframework/eslint-config-fluid": "^0.18.0",
-<<<<<<< HEAD
     "@fluidframework/mocha-test-setup": "^0.26.0",
-=======
-    "@fluidframework/mocha-test-setup": "^0.25.2",
->>>>>>> d56d806c
     "@microsoft/api-extractor": "^7.7.2",
     "@types/debug": "^4.1.5",
     "@types/events": "^3.0.0",
