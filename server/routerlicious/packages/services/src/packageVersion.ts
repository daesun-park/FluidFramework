--- conflicted
+++ resolved
@@ -6,8 +6,4 @@
  */
 
 export const pkgName = "@fluidframework/server-services";
-<<<<<<< HEAD
-export const pkgVersion = "0.1037.0";
-=======
-export const pkgVersion = "0.1037.1000";
->>>>>>> 6f4c1dbf
+export const pkgVersion = "0.1037.1000";