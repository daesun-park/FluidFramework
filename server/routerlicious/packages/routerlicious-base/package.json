{
  "name": "@fluidframework/server-routerlicious-base",
  "version": "0.1037.1000",
  "description": "Fluid server base classes for routerlicious",
  "homepage": "https://fluidframework.com",
  "repository": {
    "type": "git",
    "url": "https://github.com/microsoft/FluidFramework.git",
    "directory": "server/routerlicious/packages/routerlicious-base"
  },
  "license": "MIT",
  "author": "Microsoft and contributors",
  "main": "dist/index.js",
  "types": "dist/index.d.ts",
  "scripts": {
    "build": "npm run build:genver && concurrently npm:build:compile npm:lint",
    "build:compile": "npm run tsc",
    "build:full": "npm run build",
    "build:full:compile": "npm run build:compile",
    "build:genver": "gen-version",
    "clean": "rimraf dist lib *.tsbuildinfo *.build.log",
    "eslint": "eslint --format stylish src",
    "eslint:fix": "eslint --format stylish src --fix --fix-type problem,suggestion,layout",
    "lint": "npm run eslint",
    "lint:fix": "npm run eslint:fix",
    "test": "mocha --recursive dist/test --unhandled-rejections=strict",
    "test:coverage": "nyc npm test -- --reporter xunit --reporter-option output=nyc/junit-report.xml",
    "tsc": "tsc",
    "tsfmt": "tsfmt --verify",
    "tsfmt:fix": "tsfmt --replace"
  },
  "nyc": {
    "all": true,
    "cache-dir": "nyc/.cache",
    "exclude": [
      "src/test/**/*.ts",
      "dist/test/**/*.js"
    ],
    "exclude-after-remap": false,
    "include": [
      "src/**/*.ts",
      "dist/**/*.js"
    ],
    "report-dir": "nyc/report",
    "reporter": [
      "cobertura",
      "html",
      "text"
    ],
    "temp-directory": "nyc/.nyc_output"
  },
  "dependencies": {
    "@fluidframework/common-utils": "^0.32.1",
<<<<<<< HEAD
    "@fluidframework/gitresources": "^0.1037.1000",
    "@fluidframework/protocol-definitions": "^0.1028.1000",
    "@fluidframework/server-kafka-orderer": "^0.1037.1000",
    "@fluidframework/server-lambdas": "^0.1037.1000",
    "@fluidframework/server-lambdas-driver": "^0.1037.1000",
    "@fluidframework/server-memory-orderer": "^0.1037.1000",
    "@fluidframework/server-services": "^0.1037.1000",
    "@fluidframework/server-services-client": "^0.1037.1000",
    "@fluidframework/server-services-core": "^0.1037.1000",
    "@fluidframework/server-services-ordering-kafkanode": "^0.1037.1000",
    "@fluidframework/server-services-ordering-rdkafka": "^0.1037.1000",
    "@fluidframework/server-services-ordering-zookeeper": "^0.1037.1000",
    "@fluidframework/server-services-telemetry": "^0.1037.1000",
    "@fluidframework/server-services-utils": "^0.1037.1000",
=======
    "@fluidframework/gitresources": "^0.1036.4000",
    "@fluidframework/protocol-definitions": "^0.1028.2000-0",
    "@fluidframework/server-kafka-orderer": "^0.1036.4000",
    "@fluidframework/server-lambdas": "^0.1036.4000",
    "@fluidframework/server-lambdas-driver": "^0.1036.4000",
    "@fluidframework/server-memory-orderer": "^0.1036.4000",
    "@fluidframework/server-services": "^0.1036.4000",
    "@fluidframework/server-services-client": "^0.1036.4000",
    "@fluidframework/server-services-core": "^0.1036.4000",
    "@fluidframework/server-services-ordering-kafkanode": "^0.1036.4000",
    "@fluidframework/server-services-ordering-rdkafka": "^0.1036.4000",
    "@fluidframework/server-services-ordering-zookeeper": "^0.1036.4000",
    "@fluidframework/server-services-telemetry": "^0.1036.4000",
    "@fluidframework/server-services-utils": "^0.1036.4000",
>>>>>>> 73929f26
    "@types/node": "^14.18.0",
    "body-parser": "^1.17.1",
    "bytes": "^3.0.0",
    "compression": "^1.7.2",
    "cookie-parser": "^1.4.3",
    "cors": "^2.8.4",
    "express": "^4.16.3",
    "ioredis": "^4.24.2",
    "json-stringify-safe": "^5.0.1",
    "jsonwebtoken": "^8.4.0",
    "lodash": "^4.17.21",
    "nconf": "^0.12.0",
    "request": "^2.88.0",
    "sillyname": "^0.1.0",
    "uuid": "^8.3.1",
    "winston": "^3.6.0",
    "ws": "^7.4.6"
  },
  "devDependencies": {
    "@fluidframework/build-common": "^0.23.0",
<<<<<<< HEAD
    "@fluidframework/eslint-config-fluid": "^0.28.2000-0",
    "@fluidframework/server-local-server": "^0.1037.1000",
    "@fluidframework/server-test-utils": "^0.1037.1000",
=======
    "@fluidframework/eslint-config-fluid": "^0.28.2000",
    "@fluidframework/server-local-server": "^0.1036.4000",
    "@fluidframework/server-test-utils": "^0.1036.4000",
>>>>>>> 73929f26
    "@rushstack/eslint-config": "^2.5.1",
    "@types/bytes": "^3.0.0",
    "@types/compression": "0.0.33",
    "@types/cookie-parser": "^1.4.1",
    "@types/cors": "^2.8.4",
    "@types/ioredis": "^4.22.0",
    "@types/json-stringify-safe": "^5.0.0",
    "@types/jsonwebtoken": "^8.3.0",
    "@types/lodash": "^4.14.118",
    "@types/mocha": "^9.1.1",
    "@types/nconf": "^0.10.2",
    "@types/request": "^2.47.1",
    "@types/split": "^0.3.28",
    "@types/supertest": "^2.0.5",
    "@types/uuid": "^8.3.0",
    "@types/ws": "^6.0.1",
    "@typescript-eslint/eslint-plugin": "~5.9.0",
    "@typescript-eslint/parser": "~5.9.0",
    "concurrently": "^6.2.0",
    "eslint": "~8.6.0",
    "eslint-plugin-editorconfig": "~3.2.0",
    "eslint-plugin-eslint-comments": "~3.2.0",
    "eslint-plugin-import": "~2.25.4",
    "eslint-plugin-jest": "~26.1.3",
    "eslint-plugin-jsdoc": "~39.3.0",
    "eslint-plugin-mocha": "~10.0.3",
    "eslint-plugin-promise": "~6.0.0",
    "eslint-plugin-react": "~7.28.0",
    "eslint-plugin-tsdoc": "~0.2.14",
    "eslint-plugin-unicorn": "~40.0.0",
    "mocha": "^10.0.0",
    "nyc": "^15.0.0",
    "rimraf": "^2.6.2",
    "supertest": "^3.1.0",
    "typescript": "~4.5.5",
    "typescript-formatter": "7.1.0"
  }
}<|MERGE_RESOLUTION|>--- conflicted
+++ resolved
@@ -51,7 +51,6 @@
   },
   "dependencies": {
     "@fluidframework/common-utils": "^0.32.1",
-<<<<<<< HEAD
     "@fluidframework/gitresources": "^0.1037.1000",
     "@fluidframework/protocol-definitions": "^0.1028.1000",
     "@fluidframework/server-kafka-orderer": "^0.1037.1000",
@@ -66,22 +65,6 @@
     "@fluidframework/server-services-ordering-zookeeper": "^0.1037.1000",
     "@fluidframework/server-services-telemetry": "^0.1037.1000",
     "@fluidframework/server-services-utils": "^0.1037.1000",
-=======
-    "@fluidframework/gitresources": "^0.1036.4000",
-    "@fluidframework/protocol-definitions": "^0.1028.2000-0",
-    "@fluidframework/server-kafka-orderer": "^0.1036.4000",
-    "@fluidframework/server-lambdas": "^0.1036.4000",
-    "@fluidframework/server-lambdas-driver": "^0.1036.4000",
-    "@fluidframework/server-memory-orderer": "^0.1036.4000",
-    "@fluidframework/server-services": "^0.1036.4000",
-    "@fluidframework/server-services-client": "^0.1036.4000",
-    "@fluidframework/server-services-core": "^0.1036.4000",
-    "@fluidframework/server-services-ordering-kafkanode": "^0.1036.4000",
-    "@fluidframework/server-services-ordering-rdkafka": "^0.1036.4000",
-    "@fluidframework/server-services-ordering-zookeeper": "^0.1036.4000",
-    "@fluidframework/server-services-telemetry": "^0.1036.4000",
-    "@fluidframework/server-services-utils": "^0.1036.4000",
->>>>>>> 73929f26
     "@types/node": "^14.18.0",
     "body-parser": "^1.17.1",
     "bytes": "^3.0.0",
@@ -102,15 +85,9 @@
   },
   "devDependencies": {
     "@fluidframework/build-common": "^0.23.0",
-<<<<<<< HEAD
     "@fluidframework/eslint-config-fluid": "^0.28.2000-0",
     "@fluidframework/server-local-server": "^0.1037.1000",
     "@fluidframework/server-test-utils": "^0.1037.1000",
-=======
-    "@fluidframework/eslint-config-fluid": "^0.28.2000",
-    "@fluidframework/server-local-server": "^0.1036.4000",
-    "@fluidframework/server-test-utils": "^0.1036.4000",
->>>>>>> 73929f26
     "@rushstack/eslint-config": "^2.5.1",
     "@types/bytes": "^3.0.0",
     "@types/compression": "0.0.33",
