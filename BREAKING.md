--- conflicted
+++ resolved
@@ -15,25 +15,6 @@
 -   Avoid using code formatting in the title (it's fine to use in the body).
 -   To explain the benefit of your change, use the [What's New](https://fluidframework.com/docs/updates/v1.0.0/) section on FluidFramework.com.
 
-<<<<<<< HEAD
-# 2.0.0-internal.4.3.0
-
-## 2.0.0-internal.4.3.0 Breaking changes
-
--   [bigBlobs request handling removed from DataObject](#bigBlobs-request-handling-removed-from-DataObject)
-
-### bigBlobs request handling removed from DataObject
-
-Previously, `DataObject` would perform undocumented special handling for requests to it starting with `bigBlobs/` to pull objects out of its `root` directory. This special handling has been removed.
-
-## 2.0.0-internal.4.3.0 Upcoming changes
-
--   [PureDataObject.getFluidObjectFromDirectory deprecated](#PureDataObject.getFluidObjectFromDirectory-deprecated)
-
-### PureDataObject.getFluidObjectFromDirectory deprecated
-
-`PureDataObject.getFluidObjectFromDirectory` has been deprecated and will be removed in an upcoming release. Instead prefer to interface directly with the directory and handles.
-=======
 # 2.0.0-internal.5.0.0
 
 ## 2.0.0-internal.5.0.0 Upcoming changes
@@ -130,7 +111,24 @@
 -   localReferencePositionToPosition
 -   getPosition
 -   getContainingSegment
->>>>>>> 3bdee3b9
+
+# 2.0.0-internal.4.3.0
+
+## 2.0.0-internal.4.3.0 Breaking changes
+
+-   [bigBlobs request handling removed from DataObject](#bigBlobs-request-handling-removed-from-DataObject)
+
+### bigBlobs request handling removed from DataObject
+
+Previously, `DataObject` would perform undocumented special handling for requests to it starting with `bigBlobs/` to pull objects out of its `root` directory. This special handling has been removed.
+
+## 2.0.0-internal.4.3.0 Upcoming changes
+
+-   [PureDataObject.getFluidObjectFromDirectory deprecated](#PureDataObject.getFluidObjectFromDirectory-deprecated)
+
+### PureDataObject.getFluidObjectFromDirectory deprecated
+
+`PureDataObject.getFluidObjectFromDirectory` has been deprecated and will be removed in an upcoming release. Instead prefer to interface directly with the directory and handles.
 
 # 2.0.0-internal.4.1.0
 
